#!/usr/bin/env python

"""
Testing for ZeroShotNAS, aka data description driven nas
ZZ
May 14, 2020
"""

import tensorflow as tf
import numpy as np
import os
import copy
import logging
import pickle
import pandas as pd
import argparse

from amber.modeler import EnasCnnModelBuilder
from amber.architect.controller import ZeroShotController
from amber.architect.model_space import State, ModelSpace
from amber.architect.common_ops import count_model_params, unpack_data

from amber.architect.train_env import MultiManagerEnvironment, ParallelMultiManagerEnvironment
from amber.architect.reward import LossAucReward, LossReward
from amber.plots import plot_controller_hidden_states
from amber.utils import run_from_ipython, get_available_gpus
from amber.utils.logging import setup_logger
from amber.utils.data_parser import get_data_from_simdata

from amber.modeler.modeler import build_sequential_model, KerasModelBuilder
from amber.architect.manager import GeneralManager, DistributedGeneralManager
from amber.architect.model_space import get_layer_shortname

from amber.utils.sequences import EncodedGenome
from amber.utils.sequences import EncodedHDF5Genome
from amber.utils.sampler import BatchedBioIntervalSequence


def get_controller(model_space, session, data_description_len=3):
    with tf.device("/cpu:0"):
        controller = ZeroShotController(
            data_description_config={
                "length": data_description_len,
                "hidden_layer": {"units":8, "activation": "relu"},
                "regularizer": {"l1":1e-8 }
                },
            model_space=model_space,
            session=session,
            with_skip_connection=False,
            skip_weight=None,
            skip_target=0.2,
            lstm_size=32,
            lstm_num_layers=1,
            kl_threshold=0.01,
            train_pi_iter=100,
            optim_algo='adam',
            temperature=2.,
            tanh_constant=1.5,
            buffer_type="MultiManager",
            buffer_size=5,
            batch_size=5,
            use_ppo_loss=True,
            rescale_advantage_by_reward=True
        )
    return controller


def get_model_space_common():

    # Setup and params.
    state_space = ModelSpace()
    default_params = {"kernel_initializer": "glorot_uniform",
                      "activation": "relu"}
    param_list = [
            # Block 1:
            [{"filters": 100, "kernel_size": 8},
             {"filters": 100, "kernel_size": 14},
             {"filters": 100, "kernel_size": 20}],
            # Block 2:
            [{"filters": 200, "kernel_size": 8},
             {"filters": 200, "kernel_size": 14},
             {"filters": 200, "kernel_size": 20}],
            # Block 3:
            [{"filters": 300, "kernel_size": 8},
             {"filters": 300, "kernel_size": 14},
             {"filters": 300, "kernel_size": 20}],
        ]

    # Build state space.
    conv_seen = 0
    for i in range(len(param_list)):
        # Build conv states for this layer.
        conv_states = [State("Identity")]
        for j in range(len(param_list[i])):
            d = copy.deepcopy(default_params)
            for k, v in param_list[i][j].items():
                d[k] = v
            conv_states.append(State('conv1d', name="conv{}".format(conv_seen), **d))
        state_space.add_layer(conv_seen * 2, conv_states)
        conv_seen += 1

        # Add pooling states.
        if i < len(param_list) - 1:
            pool_states = [State('Identity'),
                           State('maxpool1d', pool_size=4, strides=4),
                           State('avgpool1d', pool_size=4, strides=4)]
        else:
            pool_states = [State('Flatten'),
                           State('GlobalMaxPool1D'),
                           State('GlobalAvgPool1D')]
        state_space.add_layer(conv_seen * 2 - 1, pool_states)

    # Add final classifier layer.
    state_space.add_layer(conv_seen * 2, [
            State('Dense', units=30, activation='relu'),
            State('Dense', units=100, activation='relu'),
            State('Identity')
        ])
    return state_space


def get_model_space_with_long_model():
    # Allow option for convolution to be smaller but have two layers instead of just 1.

    # Setup and params.
    state_space = ModelSpace()
    default_params = {"kernel_initializer": "glorot_uniform",
                      "activation": "relu"}
    param_list = [
            # Block 1:
            [{"filters": 100, "kernel_size": 8},
             {"filters": 100, "kernel_size": 14},
             {"filters": 100, "kernel_size": 20}],
            # Block 2:
            [{"filters": 200, "kernel_size": 8},
             {"filters": 200, "kernel_size": 14},
             {"filters": 200, "kernel_size": 20}],
            # Block 3:
            [{"filters": 300, "kernel_size": 8},
             {"filters": 300, "kernel_size": 14},
             {"filters": 300, "kernel_size": 20}]
        ]

    # Build state space.
    conv_seen = 0
    for i in range(len(param_list)):
        # Build conv states for this layer.
        conv_states = [State("Identity")]
        second_conv_states = [State("Identity")]
        for j in range(len(param_list[i])):
            d = copy.deepcopy(default_params)
            for k, v in param_list[i][j].items():
                d[k] = v
            conv_states.append(State('conv1d', name="conv{}.1".format(conv_seen), **d))
            d["kernel_size"] = d["kernel_size"] // 2
            conv_states.append(State('conv1d', name="conv{}.1".format(conv_seen), **d))
            second_conv_states.append(State("conv1d", name="conv{}.2".format(conv_seen), **d))
        state_space.add_layer(conv_seen * 3, conv_states)
        state_space.add_layer(conv_seen * 3 + 1, second_conv_states)
        conv_seen += 1

        # Add pooling states.
        if i < len(param_list) - 1:
            pool_states = [State('Identity'),
                           State('maxpool1d', pool_size=4, strides=4),
                           State('avgpool1d', pool_size=4, strides=4)]
        else:
            pool_states = [State('Flatten'),
                           State('GlobalMaxPool1D'),
                           State('GlobalAvgPool1D')]
        state_space.add_layer(conv_seen * 3 - 1, pool_states)

    # Add final classifier layer.
    state_space.add_layer(conv_seen * 2, [
            State('Dense', units=30, activation='relu'),
            State('Dense', units=100, activation='relu'),
            State('Identity')
        ])
    return state_space


def get_model_space_with_dilation():

    # Setup and params.
    state_space = ModelSpace()
    default_params = {"kernel_initializer": "glorot_uniform",
                      "activation": "relu"}
    param_list = [
            # Block 1:
            [{"filters": 100, "kernel_size": 8},
             {"filters": 100, "kernel_size": 14},
             {"filters": 100, "kernel_size": 20},
             {"filters": 100, "kernel_size": 8, "dilation_rate": 2},
             {"filters": 100, "kernel_size": 14, "dilation_rate": 2},
             {"filters": 100, "kernel_size": 20, "dilation_rate": 2}],
            # Block 2:
            [{"filters": 200, "kernel_size": 8},
             {"filters": 200, "kernel_size": 14},
             {"filters": 200, "kernel_size": 20},
             {"filters": 200, "kernel_size": 8, "dilation_rate": 2},
             {"filters": 200, "kernel_size": 14, "dilation_rate": 2},
             {"filters": 200, "kernel_size": 20, "dilation_rate": 2}],
            # Block 3:
            [{"filters": 300, "kernel_size": 8},
             {"filters": 300, "kernel_size": 14},
             {"filters": 300, "kernel_size": 20},
             {"filters": 300, "kernel_size": 8, "dilation_rate": 2},
             {"filters": 300, "kernel_size": 14, "dilation_rate": 2},
             {"filters": 300, "kernel_size": 20, "dilation_rate": 2}],
        ]

    # Build state space.
    conv_seen = 0
    for i in range(len(param_list)):
        # Build conv states for this layer.
        conv_states = [State("Identity")]
        for j in range(len(param_list[i])):
            d = copy.deepcopy(default_params)
            for k, v in param_list[i][j].items():
                d[k] = v
            conv_states.append(State('conv1d', name="conv{}".format(conv_seen), **d))
        state_space.add_layer(conv_seen * 2, conv_states)
        conv_seen += 1

        # Add pooling states.
        if i < len(param_list) - 1:
            pool_states = [State('Identity'),
                           State('maxpool1d', pool_size=4, strides=4),
                           State('avgpool1d', pool_size=4, strides=4)]
        else:
            pool_states = [State('Flatten'),
                           State('GlobalMaxPool1D'),
                           State('GlobalAvgPool1D')]
        state_space.add_layer(conv_seen * 2 - 1, pool_states)

    # Add final classifier layer.
    state_space.add_layer(conv_seen * 2, [
            State('Dense', units=30, activation='relu'),
            State('Dense', units=100, activation='relu'),
            State('Identity')
        ])
    return state_space


def get_model_space_with_long_model_and_dilation():
    # Allow option for convolution to be smaller but have two layers instead of just 1.

    # Setup and params.
    state_space = ModelSpace()
    default_params = {"kernel_initializer": "glorot_uniform",
                      "activation": "relu"}
    param_list = [
            # Block 1:
            [{"filters": 100, "kernel_size": 8},
             {"filters": 100, "kernel_size": 14},
             {"filters": 100, "kernel_size": 20},
             {"filters": 100, "kernel_size": 8, "dilation_rate": 2},
             {"filters": 100, "kernel_size": 14, "dilation_rate": 2},
             {"filters": 100, "kernel_size": 20, "dilation_rate": 2}],
            # Block 2:
            [{"filters": 200, "kernel_size": 8},
             {"filters": 200, "kernel_size": 14},
             {"filters": 200, "kernel_size": 20},
             {"filters": 200, "kernel_size": 8, "dilation_rate": 2},
             {"filters": 200, "kernel_size": 14, "dilation_rate": 2},
             {"filters": 200, "kernel_size": 20, "dilation_rate": 2}],
            # Block 3:
            [{"filters": 300, "kernel_size": 8},
             {"filters": 300, "kernel_size": 14},
             {"filters": 300, "kernel_size": 20},
             {"filters": 300, "kernel_size": 8, "dilation_rate": 2},
             {"filters": 300, "kernel_size": 14, "dilation_rate": 2},
             {"filters": 300, "kernel_size": 20, "dilation_rate": 2}],
        ]

    # Build state space.
    conv_seen = 0
    for i in range(len(param_list)):
        # Build conv states for this layer.
        conv_states = [State("Identity")]
        second_conv_states = [State("Identity")]
        for j in range(len(param_list[i])):
            d = copy.deepcopy(default_params)
            for k, v in param_list[i][j].items():
                d[k] = v
            conv_states.append(State('conv1d', name="conv{}.1".format(conv_seen), **d))
            d["kernel_size"] = d["kernel_size"] // 2
            conv_states.append(State('conv1d', name="conv{}.1".format(conv_seen), **d))
            second_conv_states.append(State("conv1d", name="conv{}.2".format(conv_seen), **d))
        state_space.add_layer(conv_seen * 3, conv_states)
        state_space.add_layer(conv_seen * 3 + 1, second_conv_states)
        conv_seen += 1

        # Add pooling states.
        if i < len(param_list) - 1:
            pool_states = [State('Identity'),
                           State('maxpool1d', pool_size=4, strides=4),
                           State('avgpool1d', pool_size=4, strides=4)]
        else:
            pool_states = [State('Flatten'),
                           State('GlobalMaxPool1D'),
                           State('GlobalAvgPool1D')]
        state_space.add_layer(conv_seen * 3 - 1, pool_states)

    # Add final classifier layer.
    state_space.add_layer(conv_seen * 2, [
            State('Dense', units=30, activation='relu'),
            State('Dense', units=100, activation='relu'),
            State('Identity')
        ])
    return state_space


def get_manager_distributed(train_data, val_data, controller, model_space, wd, data_description, verbose=0,
                            devices=None, train_data_kwargs=None, **kwargs):
    reward_fn = LossAucReward(method='auc')
    input_node = State('input', shape=(1000, 4), name="input", dtype='float32')
    output_node = State('dense', units=1, activation='sigmoid')
    model_compile_dict = {
        'loss': 'binary_crossentropy',
        'optimizer': 'adam',
        'metrics': ['acc']
    }
    #mb = KerasModelBuilder(inputs=input_node, outputs=output_node, model_compile_dict=model_compile_dict, model_space=model_space,  gpus=devices)
    mb = KerasModelBuilder(inputs=input_node, outputs=output_node, model_compile_dict=model_compile_dict, model_space=model_space)
    manager = DistributedGeneralManager(
        devices=devices,
        train_data_kwargs = train_data_kwargs or None,
        train_data=train_data,
        validation_data=unpack_data(val_data, unroll_generator=True),
        epochs=50,
        child_batchsize=1000,
        reward_fn=reward_fn,
        model_fn=mb,
        store_fn='model_plot',
        model_compile_dict=model_compile_dict,
        working_dir=wd,
        verbose=verbose,
        save_full_model=False,
        model_space=model_space
    )
    return manager


def get_manager_common(train_data, val_data, controller, model_space, wd, data_description, verbose=2, n_feats=1, **kwargs):
    input_node = State('input', shape=(1000, 4), name="input", dtype='float32')
    output_node = State('dense', units=n_feats, activation='sigmoid')
    model_compile_dict = {
        'loss': 'binary_crossentropy',
        'optimizer': 'adam',
        'metrics': ['acc']
    }
    session = controller.session

    reward_fn = LossAucReward(method='auc')
    gpus = get_available_gpus()
    num_gpus = len(gpus)
    mb = KerasModelBuilder(inputs=input_node, outputs=output_node, model_compile_dict=model_compile_dict, model_space=model_space, gpus=num_gpus)
 
    child_batch_size = 500*num_gpus
    manager = GeneralManager(
        train_data=train_data,
        validation_data=val_data,
        epochs=50,
        child_batchsize=child_batch_size,
        reward_fn=reward_fn,
        model_fn=mb,
        store_fn='minimal',
        model_compile_dict=model_compile_dict,
        working_dir=wd,
        verbose=verbose,
        save_full_model=False,
        model_space=model_space,
        fit_kwargs={'workers': 8, 'max_queue_size': 100, 'use_multiprocessing':False}
    )
    return manager


def get_samples_controller(dfeatures, controller, model_space, T=100):
    res = []
    for i in range(len(dfeatures)):
        dfeature = dfeatures[[i]]
        prob_arr = [ np.zeros((T, len(model_space[i]))) for i in range(len(model_space)) ]
        for t in range(T):
            a, p = controller.get_action(dfeature)
            for i, p in enumerate(p):
                prob_arr[i][t] = p.flatten()
        res.append(prob_arr)
    return res


def convert_to_dataframe(res, model_space, data_names):
    probs = []
    layer = []
    description = []
    operation = []
    for i in range(len(res)):
        for j in range(len(model_space)):
            for k in range(len(model_space[j])):
                o = get_layer_shortname(model_space[j][k])
                p = res[i][j][:, k]
                # extend the array
                T = p.shape[0]
                probs.extend(p)
                description.extend([data_names[i]]*T)
                layer.extend([j]*T)
                operation.extend([o]*T)
    df = pd.DataFrame({
        'description':description,
        'layer': layer,
        'operation': operation,
        'prob': probs
        })
    return df


def reload_trained_controller(arg):
    wd = arg.wd #wd = "./outputs/zero_shot/"
    #model_space = get_model_space_common()
    model_space = get_model_space_with_long_model_and_dilation()
    try:
        session = tf.Session()
    except AttributeError:
        session = tf.compat.v1.Session()
    controller = get_controller(model_space=model_space, session=session, data_description_len=2)
    controller.load_weights(os.path.join(wd, "controller_weights.h5"))

    dfeatures = np.array([[1,0], [0,1]])  # one-hot encoding
    res = get_samples_controller(dfeatures, controller, model_space, T=1000)
   
    import seaborn as sns
    import matplotlib.pyplot as plt
    df = convert_to_dataframe(res, model_space, data_names=['MYC_known10', 'CTCF_known1'])

    for i in range(len(model_space)):
        sub_df = df.loc[ (df.layer==i) ]
        plt.clf()
        plt.tight_layout()
        ax = sns.boxplot(x="operation", y="prob",
            hue="description", palette=["m", "g"],
            data=sub_df)
        ax.set_xticklabels(ax.get_xticklabels(), rotation=45)
        plt.savefig(os.path.join(wd, "layer_%i.png"%i), bbox_inches="tight")
    return res


def train_nas(arg):
    dfeature_names = list()
    with open(arg.dfeature_name_file, "r") as read_file:
        for line in read_file:
            line = line.strip()
            if line:
                dfeature_names.append(line)
    wd = arg.wd
    verbose = 1
    model_space = get_model_space_common()
    try:
        session = tf.Session()
    except AttributeError:
        session = tf.compat.v1.Session()

    controller = get_controller(model_space=model_space, session=session, data_description_len=len(dfeature_names))
    # Re-load previously saved weights, if specified
    if arg.resume:
        try:
            controller.load_weights(os.path.join(wd, "controller_weights.h5"))
            print("loaded existing weights")
        except Exception as e:
            print("cannot load controller weights because of %s"%e)
    # Load in datasets and configurations for them.
    if arg.config_file.endswith("tsv"):
        sep = "\t"
    else:
        sep = ","
    configs = pd.read_csv(arg.config_file, sep=sep)
    tmp = list(configs.columns) # Because pandas doesn't have infer quotes...
    if any(["\"" in x for x in tmp]):
        configs = pd.read_csv(arg.config_file, sep=sep, quoting=2)
        print("Re-read with quoting")
    configs = configs.to_dict(orient='index')
    # Get available gpus for parsing to DistributedManager
    gpus = get_available_gpus()
    gpus_ = gpus * len(configs)

    # Build genome. This only works under the assumption that all configs use same genome.
    k = list(configs.keys())[0]
    genome = EncodedHDF5Genome(input_path=arg.genome_file, in_memory=False)

    manager_getter = get_manager_distributed if arg.parallel else get_manager_common
    config_keys = list()
    for i, k in enumerate(configs.keys()):
<<<<<<< HEAD
=======
        # DEBUG; remove before real use
>>>>>>> 9cff48cb
        # Build datasets for train/test/validate splits.
        for x in ["train", "validate"]:
            if x == "train":
                n = arg.n_train
            elif x == "test":
                n = arg.n_test
            elif x == "validate":
                n = arg.n_validate
            else:
                s = "Unknown mode: {}".format(x)
                raise ValueError(s)
            d = {
                        'example_file': configs[k][x + "_file"],
                        'reference_sequence': arg.genome_file,
                        'batch_size': 500, 
                        'seed': 1337, 
                        'shuffle': True,
                        'n_examples': n,
                        'pad': 400
                    }
            if x == "train":
                configs[k][x] = BatchedBioIntervalSequence
                configs[k]['train_data_kwargs'] = d
            else:
                configs[k][x] = BatchedBioIntervalSequence(**d)

        # Build covariates and manager.
        configs[k]["dfeatures"] = np.array(
            [configs[k][x] for x in dfeature_names]) # TODO: Make cols dynamic.
        configs[k]["manager"] = manager_getter(
            devices=[gpus_[i]],
            train_data=configs[k]["train"],
            val_data=configs[k]["validate"],
            controller=controller,
            model_space=model_space,
            wd=os.path.join(wd, "manager_%s"%k),
            data_description=configs[k]["dfeatures"],
            dag_name="AmberDAG{}".format(k),
            verbose=0,
            n_feats=configs[k]["n_feats"],
            train_data_kwargs=configs[k]['train_data_kwargs']
            )
        config_keys.append(k)

    logger = setup_logger(wd, verbose_level=logging.INFO)

    env = ParallelMultiManagerEnvironment(
        processes=len(gpus) if arg.parallel else 1,
        data_descriptive_features=np.stack([configs[k]["dfeatures"] for k in config_keys]),
        controller=controller,
        manager=[configs[k]["manager"] for k in config_keys],
        logger=logger,
        max_episode=200,
        max_step_per_ep=15, 
        working_dir=wd,
        time_budget="150:00:00",
        save_controller_every=1,
        with_input_blocks=False,
        with_skip_connection=False,
        save_controller_every=1
    )

    try:
        env.train()
    except KeyboardInterrupt:
        print("user interrupted training")
        pass
    controller.save_weights(os.path.join(wd, "controller_weights.h5"))


if __name__ == "__main__":
    if not run_from_ipython():
        parser = argparse.ArgumentParser(description="experimental zero-shot nas")
        parser.add_argument("--analysis", type=str, choices=['train', 'reload'], required=True, help="analysis type")
        parser.add_argument("--wd", type=str, default="./outputs/zero_shot/", help="working dir")
        parser.add_argument("--parallel", default=False, action="store_true", help="Use parallel")
        parser.add_argument("--resume", default=False, action="store_true", help="resume previous run")
        parser.add_argument("--config-file", type=str, required=True, help="Path to the config file to use.")
        parser.add_argument("--genome-file", type=str, required=True, help="Path to genome file to use.")
        parser.add_argument("--dfeature-name-file", type=str, required=True, help="Path to file with dataset feature names listed one per line.")
        parser.add_argument("--n-test", type=int, required=True, help="Number of test examples.")
        parser.add_argument("--n-train", type=int, required=True, help="Number of train examples.")
        parser.add_argument("--n-validate", type=int, required=True, help="Number of validation examples.")

        arg = parser.parse_args()

        if arg.analysis == "train":
            train_nas(arg)
        elif arg.analysis == "reload":
            reload_trained_controller(arg)
        else:
            raise Exception("Unknown analysis type: %s"% arg.analysis)<|MERGE_RESOLUTION|>--- conflicted
+++ resolved
@@ -489,10 +489,6 @@
     manager_getter = get_manager_distributed if arg.parallel else get_manager_common
     config_keys = list()
     for i, k in enumerate(configs.keys()):
-<<<<<<< HEAD
-=======
-        # DEBUG; remove before real use
->>>>>>> 9cff48cb
         # Build datasets for train/test/validate splits.
         for x in ["train", "validate"]:
             if x == "train":
@@ -549,7 +545,6 @@
         max_step_per_ep=15, 
         working_dir=wd,
         time_budget="150:00:00",
-        save_controller_every=1,
         with_input_blocks=False,
         with_skip_connection=False,
         save_controller_every=1
