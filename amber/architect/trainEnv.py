# -*- coding: UTF-8 -*-
"""
Training environment provides interactions between several components within architect and outside.

"""


import os, sys
import csv
import datetime, time
import shutil
import warnings
from collections import defaultdict

from .buffer import parse_action_str, parse_action_str_squeezed
from .operationController import *
from ..utils.io import save_action_weights, save_stats
from ..plots import plot_stats2, plot_environment_entropy, plot_controller_performance, \
    plot_action_weights, plot_wiring_weights
from ..utils.logging import setup_logger
from .manager import BaseNetworkManager, EnasManager
from ..utils import get_available_gpus


def get_controller_states(model):
    return [K.get_value(s) for s, _ in model.state_updates]


def set_controller_states(model, states):
    for (d, _), s in zip(model.state_updates, states):
        K.set_value(d, s)


def get_controller_history(fn='train_history.csv'):
    with open(fn, 'r') as f:
        csvreader = csv.reader(f)
        for row in csvreader:
            trial = row[0]
    return int(trial)


def compute_entropy(prob_states):
    ent = 0
    for prob in prob_states:
        for p in prob:
            p = np.array(p).flatten()
            i = np.where(p > 0)[0]
            t = np.sum(-p[i] * np.log2(p[i]))
            ent += t
        # ent += np.sum([-p * np.log2(p) if p>0 else 0 for p in prob])
    return ent


class ControllerTrainEnvironment:
    """The training evnrionment employs ``controller`` model and ``manager`` to mange data and reward,
    creates a reinforcement learning environment

    Parameters
    ----------
    controller : amber.architect.BaseController
        The controller to search architectures in this environment.

    manager : amber.architect.BaseManager
        The manager to interact with modelers in this environment.

    max_episode : int
        Maximum number of controller steps. Each controller step will sample ``max_step_per_ep`` child model
        architectures.

    max_step_per_ep : int
        The number of child model architectures to sample in each controller step (aka ``max_episode``).

    logger : logging.Logger or None
        The logger to use in environment

    resume_prev_run : bool
        If true, try to reload existing controller and history in the given working directory. Default is False.

    should_plot : bool
        If false, turn off the plots at the end of training. Default is False.

    initial_buffering_queue : int


    working_dir : str
        File path to working directory

    squeezed_action : bool
        If false, will expect each entry in architecture sequence to be strictly one-hot encoded; if true, some entries
        will be categorically encoded. Categorical encoding is consistent with current settings in
        ``amber.architect.GeneralController``, thus is recommended ``squeezed_action=True``. Default is True.

    with_input_blocks : bool
        Whether the controller will search for input blocks. Default is False.

    with_skip_connection : bool
        Whether the controller will search for residual/skip connections. Default is True.

    save_controller : bool
        Whether to save the final controller parameters in working directory after training (i.e. reaching the max
        controller steps). Default is True.

    verbose : bool or int
        Verbosity level

    Attributes
    ----------

    Notes
    -----
    Note if either `with_input_blocks` or `with_skip_connection`, a list of integers will be used to represent the
        sequential model architecture and wiring, instead of a list of amber.architect.Operation

    TODO
    ----
    Refactor the rest of attributes to be private.
    """

    def __init__(self,
                 controller,
                 manager,
                 max_episode=100,
                 max_step_per_ep=2,
                 logger=None,
                 resume_prev_run=False,
                 should_plot=True,
                 initial_buffering_queue=15,
                 working_dir='.', entropy_converge_epsilon=0.01,
                 squeezed_action=True,
                 with_input_blocks=False,
                 with_skip_connection=True,
                 save_controller=True,
                 continuous_run=False,
                 verbose=0,
                 **kwargs):
        self.controller = controller
        self.manager = manager
        self.max_episode = max_episode
        self.max_step_per_ep = max_step_per_ep
        self.start_ep = 0
        self.should_plot = should_plot
        self.working_dir = working_dir
        self.total_reward = 0
        self.entropy_record = []
        self.entropy_converge_epsilon = entropy_converge_epsilon
        self.squeezed_action = squeezed_action
        self.with_input_blocks = with_input_blocks
        self.with_skip_connection = with_skip_connection
        self.save_controller = save_controller
        self.initial_buffering_queue = min(initial_buffering_queue, controller.buffer.max_size)
        self.continuous_run = continuous_run
        self.verbose = verbose

        # FOR DEPRECATED USE
        try:
            self.last_actionState_size = len(self.controller.state_space[-1])
        except Exception as e:
            warnings.warn("DEPRECATED Exception in ControllerTrainEnv: %s" % e, stacklevel=2)
            self.last_actionState_size = 1

        self.resume_prev_run = resume_prev_run
        self.logger = logger if logger else setup_logger(working_dir)
        if issubclass(type(manager), BaseNetworkManager):
            if os.path.realpath(manager.working_dir) != os.path.realpath(self.working_dir):
                warnings.warn("manager working dir and environment working dir are different.", stacklevel=2)
        else:
            warnings.warn("ControllerTrainEnvironment: input manager is not a subclass of BaseNetworkManager; "
                          "make sure this is intended", stacklevel=2)
        if resume_prev_run:
            self.restore()
        else:
            self.clean()

    def __str__(self):
        s = 'ControllerTrainEnv for %i max steps, %i child mod. each step' % (self.max_episode, self.max_step_per_ep)
        return s

    def restore(self):
        if self.save_controller:
            #controller_states = np.load(os.path.join(self.working_dir, 'controller_states.npy'))
            #set_controller_states(self.controller, controller_states)
            self.controller.load_weights(os.path.join(self.working_dir, 'controller_weights.h5'))
            self.start_ep = get_controller_history(os.path.join(self.working_dir, 'train_history.csv'))
        else:
            raise Exception("Did not turn on option `save_controller`")

    def clean(self):
        bak_weights_dir = os.path.join(self.working_dir,
                                       'weights_bak_%s' % datetime.datetime.now().strftime("%Y-%m-%d_%H-%M-%S"))
        if os.path.isdir(os.path.join(self.working_dir, 'weights')):
            shutil.move(os.path.join(self.working_dir, 'weights'), bak_weights_dir)

        movable_files = [
            'buffers.txt',
            'log.controller.txt',
            'train_history.csv',
            'train_history.png',
            'entropy.png',
            'nas_training_stats.png',
            'controller_states.npy',
            'controller_weights.h5',
            'controller_hidden_states.png'
        ]
        if not self.continuous_run:
            movable_files += ['nas_training_stats.json', 'weight_data.json']
        movable_files += [x for x in os.listdir(self.working_dir) if
                          x.startswith("weight_at_layer_") and x.endswith(".png")]
        movable_files += [x for x in os.listdir(self.working_dir) if
                          x.startswith("inp_at_layer_") and x.endswith(".png")]
        movable_files += [x for x in os.listdir(self.working_dir) if
                          x.startswith("skip_at_layer_") and x.endswith(".png")]
        for file in movable_files:
            file = os.path.join(self.working_dir, file)
            if os.path.exists(file):
                shutil.move(file, bak_weights_dir)
        os.makedirs(os.path.join(self.working_dir, 'weights'))
        self.controller.remove_files(movable_files, self.working_dir)

    def reset(self):
        # x = np.random.normal(size=(1, 1, self.last_actionState_size))
        # return x
        x = np.random.uniform(0, 5, (1, 1, self.last_actionState_size))
        x = np.exp(x) / np.sum(np.exp(x))
        return x

    def step(self, action_prob):
        # returns a state given an action (prob list)
        # fix discrepancy between operation_controller and general_controller. 20190912 ZZ
        try:
            next_state = np.array(action_prob[-1]).reshape((1, 1, self.last_actionState_size))
        except ValueError:
            next_state = self.reset()
        return next_state

    def train(self):
        """Performs training for controller
        """
        LOGGER = self.logger

        action_probs_record = []

        loss_and_metrics_list = []
        global_step = self.start_ep * self.max_step_per_ep
        if self.resume_prev_run:
            f = open(os.path.join(self.working_dir, 'train_history.csv'), mode='a+')
        else:
            f = open(os.path.join(self.working_dir, 'train_history.csv'), mode='w')
        writer = csv.writer(f)
        for ep in range(self.start_ep, self.max_episode):
            try:
                # reset env
                state = self.reset()
                ep_reward = 0
                loss_and_metrics_ep = {'knowledge': 0, 'acc': 0, 'loss': 0}
                if 'metrics' in self.manager.model_compile_dict:
                    loss_and_metrics_ep.update({x: 0 for x in self.manager.model_compile_dict['metrics']})

                ep_probs = []

                for step in range(self.max_step_per_ep):
                    # value = self.controller.get_value(state)
                    actions, probs = self.controller.get_action(state)  # get an action for the previous state
                    self.entropy_record.append(compute_entropy(probs))
                    next_state = self.step(probs)
                    # next_value = self.controller.get_value(next_state)
                    ep_probs.append(probs)
                    # LOGGER.debug the action probabilities
                    if self.squeezed_action:
                        action_list = parse_action_str_squeezed(actions, self.controller.state_space)
                    else:
                        action_list = parse_action_str(actions, self.controller.state_space)
                    LOGGER.debug("Predicted actions : {}".format([str(x) for x in action_list]))

                    # build a model, train and get reward and accuracy from the network manager
                    if self.with_input_blocks or self.with_skip_connection:
                        # if use model arc, parse the raw ops/connection indices
                        reward, loss_and_metrics = self.manager.get_rewards(
                            global_step, actions)
                    else:
                        # otherwise, parse the BioNAS.Controller.State class
                        reward, loss_and_metrics = self.manager.get_rewards(
                            global_step, action_list)
                        # global_step, actions)
                    LOGGER.debug("Rewards : " + str(reward) + " Metrics : " + str(loss_and_metrics))

                    ep_reward += reward
                    for x in loss_and_metrics.keys():
                        loss_and_metrics_ep[x] += loss_and_metrics[x]

                    # actions and states are equivalent, save the state and reward
                    self.controller.store(state, probs, actions, reward)

                    # write the results of this trial into a file
                    data = [global_step, [loss_and_metrics[x] for x in sorted(loss_and_metrics.keys())],
                            reward]
                    if self.squeezed_action:
                        data.extend(actions)
                    else:
                        data.extend(action_list)
                    writer.writerow(data)
                    f.flush()

                    # update trial
                    global_step += 1
                    state = next_state

                loss_and_metrics_list.append({x: (v / self.max_step_per_ep) for x, v in loss_and_metrics_ep.items()})
                # average probs over trajectory
                ep_p = [sum(p) / len(p) for p in zip(*ep_probs)]
                action_probs_record.append(ep_p)
                if ep >= self.initial_buffering_queue - 1:
                    # train the controller on the saved state and the discounted rewards
                    loss = self.controller.train(ep, self.working_dir)
                    self.total_reward += np.sum(np.array(self.controller.buffer.lt_adbuffer[-1]).flatten())
                    LOGGER.debug("Total reward : " + str(self.total_reward))
                    LOGGER.debug("END episode %d: Controller loss : %0.6f" % (ep, loss))
                    LOGGER.debug("-" * 10)
                else:
                    LOGGER.debug("END episode %d: Buffering" % (ep))
                    LOGGER.debug("-" * 10)
                    # self.controller.buffer.finish_path(self.controller.state_space, ep, self.working_dir)

                # save the controller states and weights
                if self.save_controller:
<<<<<<< HEAD
                    np.save(os.path.join(self.working_dir, 'controller_states.npy'),
                            get_controller_states(self.controller.model))
                    self.controller.save_weights(os.path.join(self.working_dir, 'controller_weights.h5'))
=======
                    self.controller.save_weights(
                        os.path.join(self.working_dir, "controller_weights.h5"))
>>>>>>> 92594798

                # TODO: add early-stopping
                # check the entropy record and stop training if no progress was made
                # (less than entropy_converge_epsilon)
                # if ep >= self.max_episode//3 and \
                # np.std(self.entropy_record[-(self.max_step_per_ep):])<self.entropy_converge_epsilon:
                #    LOGGER.info("Controller converged at episode %i"%ep)
                #    break
            except KeyboardInterrupt:
                LOGGER.info("User disrupted training")
                break

        LOGGER.debug("Total Reward : %s" % self.total_reward)

        f.close()
        plot_controller_performance(os.path.join(self.working_dir, 'train_history.csv'),
                                    metrics_dict={k: v for k, v in
                                                  zip(sorted(loss_and_metrics.keys()), range(len(loss_and_metrics)))},
                                    save_fn=os.path.join(self.working_dir, 'train_history.png'), N_sma=10)
        plot_environment_entropy(self.entropy_record,
                                 os.path.join(self.working_dir, 'entropy.png'))
        save_kwargs = {}
        if self.with_input_blocks:
            save_kwargs['input_nodes'] = self.manager.model_fn.inputs_op
        save_action_weights(action_probs_record, self.controller.state_space, self.working_dir,
                            with_input_blocks=self.with_input_blocks, with_skip_connection=self.with_skip_connection,
                            **save_kwargs)
        save_stats(loss_and_metrics_list, self.working_dir)

        if self.should_plot:
            plot_action_weights(self.working_dir)
            plot_wiring_weights(self.working_dir, self.with_input_blocks, self.with_skip_connection)
            plot_stats2(self.working_dir)

        # return converged config idx
        act_idx = []
        for p in ep_p:
            act_idx.append(np.argmax(p))
        return act_idx


class EnasTrainEnv(ControllerTrainEnvironment):
    """
    Params:
        time_budget: defaults to 72 hours
    """

    def __init__(self, *args, **kwargs):
        self.time_budget = kwargs.pop('time_budget', "72:00:00")
        self.child_train_steps = kwargs.pop('child_train_steps', None)
        self.child_warm_up_epochs = kwargs.pop('child_warm_up_epochs', 0)
        self.save_controller_every = kwargs.pop('save_controller_every', None)
        super().__init__(*args, **kwargs)
        self.initial_buffering_queue = 0
        if issubclass(type(self.manager), BaseNetworkManager):
            if self.manager.model_fn.controller is None:
                self.manager.model_fn.set_controller(self.controller)
        else:
            warnings.warn("EnasTrainEnv: input manager is not a subclass of BaseNetworkManager; "
                          "make sure this is intended", stacklevel=2)
        if self.time_budget is None:
            pass
        elif type(self.time_budget) is str:
            print("time budget set to: %s" % self.time_budget)
            self.time_budget = sum(x * int(t) for x, t in zip([3600, 60, 1], self.time_budget.split(":")))
        else:
            raise Exception("time budget should be in format HH:mm:ss; cannot understand : %s" % (self.time_budget))
        self.action_probs_record = None

    def train(self):
        LOGGER = self.logger
        if self.verbose:
            LOGGER.setLevel(10)  # DEBUG
        else:
            LOGGER.setLevel(40)  # ERROR
        action_probs_record = []
        loss_and_metrics_list = []
        state = self.reset()  # nuisance param
        controller_step = self.start_ep * self.max_step_per_ep
        if self.resume_prev_run:
            f = open(os.path.join(self.working_dir, 'train_history.csv'), mode='a+')
        else:
            f = open(os.path.join(self.working_dir, 'train_history.csv'), mode='w')
        writer = csv.writer(f)
        starttime = datetime.datetime.now()
        if self.child_warm_up_epochs > 0:
            LOGGER.info("warm-up for child model: %i epochs" % self.child_warm_up_epochs)
            # warmup_nsteps = self.child_train_steps*self.child_warm_up_epochs if self.child_train_steps else None
            warmup_nsteps = None
            for i in range(1, self.child_warm_up_epochs + 1):
                LOGGER.info("warm-up : %i epoch" % i)
                self.manager.get_rewards(trial=-i, model_arc=None, nsteps=warmup_nsteps)
        for child_step in range(self.start_ep, self.max_episode):
            try:
                ep_reward = 0
                loss_and_metrics_ep = {'knowledge': 0, 'acc': 0, 'loss': 0}
                if 'metrics' in self.manager.model_compile_dict:
                    loss_and_metrics_ep.update({x: 0 for x in self.manager.model_compile_dict['metrics']})

                ep_probs = []

                # train child parameters w
                self.manager.get_rewards(child_step, None, nsteps=self.child_train_steps)

                # train controller parameters theta
                for step in range(self.max_step_per_ep):
                    arc_seq, probs = self.controller.get_action()
                    self.entropy_record.append(compute_entropy(probs))
                    ep_probs.append(probs)
                    # LOGGER.debug the action probabilities
                    action_list = parse_action_str_squeezed(arc_seq, self.controller.state_space)
                    LOGGER.debug("Predicted actions : {}".format([str(x) for x in action_list]))

                    # build a model, train and get reward and accuracy from the network manager
                    reward, loss_and_metrics = self.manager.get_rewards(
                        controller_step, arc_seq, nsteps=self.child_train_steps)
                    LOGGER.debug("Rewards : " + str(reward) + " Metrics : " + str(loss_and_metrics))

                    ep_reward += reward
                    for x in loss_and_metrics.keys():
                        loss_and_metrics_ep[x] += loss_and_metrics[x]

                    # save the arc_seq and reward
                    self.controller.store(state=state, prob=probs, action=arc_seq, reward=reward)

                    # write the results of this trial into a file
                    data = [controller_step, [loss_and_metrics[x] for x in sorted(loss_and_metrics.keys())],
                            reward]
                    if self.squeezed_action:
                        data.extend(arc_seq)
                    else:
                        data.extend(action_list)
                    writer.writerow(data)
                    f.flush()

                    # update trial
                    controller_step += 1

                loss_and_metrics_list.append({x: (v / self.max_step_per_ep) for x, v in loss_and_metrics_ep.items()})
                # average probs over trajectory
                ep_p = [sum(p) / len(p) for p in zip(*ep_probs)]
                action_probs_record.append(ep_p)
                if child_step >= self.initial_buffering_queue - 1:
                    # train the controller on the saved state and the discounted rewards
                    loss = self.controller.train(child_step, self.working_dir)
                    self.total_reward += np.sum(np.array(self.controller.buffer.lt_adbuffer[-1]).flatten())
                    LOGGER.info("Total reward : " + str(self.total_reward))
                    LOGGER.info("END episode %d: Controller loss : %0.6f" % (child_step, loss))
                    LOGGER.info("-" * 10)
                else:
                    LOGGER.info("END episode %d: Buffering" % (child_step))
                    LOGGER.info("-" * 10)

                if self.save_controller_every is not None and child_step % self.save_controller_every == 0:
                    self.logger.info("Saving controller weights for epoch %d" % child_step)
                    self.controller.save_weights(
                        os.path.join(self.working_dir, "controller_weights-epoch-%i.h5" % child_step))

            except KeyboardInterrupt:
                LOGGER.info("User disrupted training")
                break
            consumed_time = (datetime.datetime.now() - starttime).total_seconds()
            LOGGER.info("used time: %.2f %%" % (consumed_time / self.time_budget * 100))
            if consumed_time >= self.time_budget:
                LOGGER.info("training ceased because run out of time budget")
                break

        LOGGER.debug("Total Reward : %s" % self.total_reward)
        if self.save_controller:
            self.controller.save_weights(
                os.path.join(self.working_dir, "controller_weights.h5"))

        f.close()
        plot_controller_performance(os.path.join(self.working_dir, 'train_history.csv'),
                                    metrics_dict={k: v for k, v in
                                                  zip(sorted(loss_and_metrics.keys()), range(len(loss_and_metrics)))},
                                    save_fn=os.path.join(self.working_dir, 'train_history.png'), N_sma=10)
        plot_environment_entropy(self.entropy_record,
                                 os.path.join(self.working_dir, 'entropy.png'))
        save_kwargs = {}
        if self.with_input_blocks:
            save_kwargs['input_nodes'] = self.manager.model_fn.inputs_op
        self.action_probs_record = action_probs_record
        save_action_weights(action_probs_record, self.controller.state_space, self.working_dir,
                            with_input_blocks=self.with_input_blocks, with_skip_connection=self.with_skip_connection,
                            **save_kwargs)
        self.action_probs_record = loss_and_metrics_list
        save_stats(loss_and_metrics_list, self.working_dir)

        if self.should_plot:
            plot_action_weights(self.working_dir)
            plot_wiring_weights(self.working_dir, self.with_input_blocks, self.with_skip_connection)
            plot_stats2(self.working_dir)

        # return converged config idx
        act_idx = []
        for p in ep_p:
            act_idx.append(np.argmax(p))
        return act_idx


class MultiManagerEnvironment(EnasTrainEnv):
    """
    MultiManagerEnvironment is an environment that allows one controller to interact with multiple EnasManagers
    """

    def __init__(self, data_descriptive_features, is_enas='auto', *args, **kwargs):
        super(MultiManagerEnvironment, self).__init__(*args, **kwargs)
        assert type(self.manager) is list, \
            "MultiManagerEnasEnvironment must have a List of manager instances, got %s" % type(self.manager)

        self.manager_cnt = len(self.manager)
        self.is_enas = is_enas
        for i in range(self.manager_cnt):
            assert issubclass(type(self.manager[i]), BaseNetworkManager), \
                "MultiManagerEnasEnvironment expects a List of Manager instances, " \
                "got %s for %i-th element" % (type(self.manager[i]), i)

        self.data_descriptive_features = data_descriptive_features
        assert len(self.data_descriptive_features) == self.manager_cnt, \
            "data descriptive features must match the number of managers; " \
            "got %i description, %i managers" % ( len(self.data_descriptive_features), self.manager_cnt )

        if self.is_enas == "auto":
            if all([isinstance(self.manager[i], EnasManager) for i in range(self.manager_cnt)]):
                self.is_enas = True
            else:
                self.is_enas = False

    def _warmup(self):
        assert self.is_enas, "You can only set warm_up_epochs>0 if is_enas=True"
        self.logger.info("warm-up for child model: %i epochs" % self.child_warm_up_epochs)
        warmup_nsteps = None
        for i in range(1, self.child_warm_up_epochs + 1):
            self.logger.info("warm-up : %i epoch" % i)
            for j in range(self.manager_cnt):
                self.manager[j].get_rewards(trial=-i, model_arc=None, nsteps=warmup_nsteps)

    def _train_loop(self):
        if self.resume_prev_run:
            f = open(os.path.join(self.working_dir, 'train_history.csv'), mode='a+')
        else:
            f = open(os.path.join(self.working_dir, 'train_history.csv'), mode='w')
        writer = csv.writer(f)
        starttime = datetime.datetime.now()
        action_probs_record = []
        loss_and_metrics_list = []
        controller_step = self.start_ep * self.max_step_per_ep
        for child_step in range(self.start_ep, self.max_episode):
            try:
                if self.is_enas:
                    # train child parameters w, if is_enas
                    for j in range(self.manager_cnt):
                        self.logger.info("sampling with manager %i" % j)
                        self.manager[j].get_rewards(child_step, None, nsteps=self.child_train_steps)

                # train controller parameters theta
                ep_reward = 0
                loss_and_metrics_ep = defaultdict(float)
                for step in range(self.max_step_per_ep):
                    for j in range(self.manager_cnt):
                        ep_probs = []
                        arc_seq, probs = self.controller.get_action(
                            description_feature=self.data_descriptive_features[[j]])    # preserve the first dimension
                        self.entropy_record.append(compute_entropy(probs))
                        ep_probs.append(probs)
                        # LOGGER.debug the action probabilities
                        action_list = parse_action_str_squeezed(arc_seq, self.controller.state_space)
                        self.logger.debug("Manager {}, Predicted actions : {}".format(j, [str(x) for x in action_list]))

                        # build a model, train and get reward and accuracy from the network manager
                        reward, loss_and_metrics = self.manager[j].get_rewards(
                            trial=controller_step, model_arc=arc_seq, nsteps=self.child_train_steps)
                        self.logger.debug("Rewards : " + str(reward) + " Metrics : " + str(loss_and_metrics))

                        ep_reward += reward
                        for x in loss_and_metrics.keys():
                            loss_and_metrics_ep[x] += loss_and_metrics[x]
                        # save the arc_seq and reward
                        self.controller.store(prob=probs, action=arc_seq, reward=reward,
                                              description=self.data_descriptive_features[[j]],
                                              manager_index=j)
                        # write the results of this trial into a file
                        data = ["%i-%i"%(j,controller_step), [loss_and_metrics[x] for x in sorted(loss_and_metrics.keys())],
                                reward]
                        if self.squeezed_action:
                            data.extend(arc_seq)
                        else:
                            data.extend(action_list)
                        writer.writerow(data)
                        f.flush()
                    # update trial
                    controller_step += 1
                loss_and_metrics_list.append({x: (v / self.max_step_per_ep) for x, v in loss_and_metrics_ep.items()})
                # average probs over trajectory
                ep_p = [sum(p) / len(p) for p in zip(*ep_probs)]
                action_probs_record.append(ep_p)
                if child_step >= self.initial_buffering_queue - 1:
                    # train the controller on the saved state and the discounted rewards
                    loss = self.controller.train(child_step, self.working_dir)
                    self.total_reward += np.sum(np.array(self.controller.buffer.lt_adv[-1]).flatten())
                    self.logger.info("Total reward : " + str(self.total_reward))
                    self.logger.info("END episode %d: Controller loss : %0.6f" % (child_step, loss))
                    self.logger.info("-" * 10)
                else:
                    self.logger.info("END episode %d: Buffering" % child_step)
                    self.logger.info("-" * 10)

                if self.save_controller_every is not None and child_step % self.save_controller_every == 0:
                    self.logger.info("Saving controller weights for epoch %d" % child_step)
                    self.controller.save_weights(
                        os.path.join(self.working_dir, "controller_weights-epoch-%i.h5" % child_step))
            except KeyboardInterrupt:
                self.logger.info("User disrupted training")
                break

            consumed_time = (datetime.datetime.now() - starttime).total_seconds()
            self.logger.info("used time: %.2f %%" % (consumed_time / self.time_budget * 100))
            if consumed_time >= self.time_budget:
                self.logger.info("training ceased because run out of time budget")
                break

        self.logger.debug("Total Reward : %s" % self.total_reward)
        f.close()
        return action_probs_record, loss_and_metrics_list

    def train(self):
        if self.child_warm_up_epochs > 0:
            self._warmup()

        action_probs_record, loss_and_metrics_list = self._train_loop()

        metrics_dict = {k: v for k, v in zip(sorted(loss_and_metrics_list[0].keys()),
                                             range(len(loss_and_metrics_list[0])))}
        plot_controller_performance(os.path.join(self.working_dir, 'train_history.csv'),
                                    metrics_dict=metrics_dict,
                                    save_fn=os.path.join(self.working_dir, 'train_history.png'), N_sma=5)
        plot_environment_entropy(self.entropy_record,
                                 os.path.join(self.working_dir, 'entropy.png'))
        save_kwargs = {}
        if self.with_input_blocks:
            save_kwargs['input_nodes'] = self.manager.model_fn.inputs_op
        self.action_probs_record = action_probs_record
        save_action_weights(action_probs_record, self.controller.state_space, self.working_dir,
                            with_input_blocks=self.with_input_blocks, with_skip_connection=self.with_skip_connection,
                            **save_kwargs)
        save_stats(loss_and_metrics_list, self.working_dir)

        if self.should_plot:
            plot_action_weights(self.working_dir)
            plot_wiring_weights(self.working_dir, self.with_input_blocks, self.with_skip_connection)
            plot_stats2(self.working_dir)

        # return converged config idx
        act_idx = []
        for p in action_probs_record[-1]:
            act_idx.append(np.argmax(p))
        return act_idx


class ParallelMultiManagerEnvironment(MultiManagerEnvironment):
    def __init__(self, processes=2, enable_manager_sampling=False, *args, **kwargs):
        super().__init__(*args, **kwargs)
        self.processes = processes
        self.enable_manager_sampling = enable_manager_sampling
        self._gpus = get_available_gpus()
        assert self.processes >= 1
        if self.enable_manager_sampling is False:
            assert self.processes <= self.manager_cnt, "Cannot have more processes than managers without sampling"

    @staticmethod
    def _reward_getter(args):
        pid = os.getpid()
        res = []
        for i in range(len(args)):
            try:
                if 'remap_device' in args[i]:
                    devices = args[i]['remap_device']
                elif hasattr(args[i]['manager'], 'devices'):
                    devices = args[i]['manager'].devices
                    args[i]['remap_device'] = None
                else:
                    devices = "NoAttribute"
                    args[i]['remap_device'] = None
                sys.stderr.write("PID %i: %i/%i run; devices=%s\n" % (pid, i, len(args), devices))
                reward, loss_and_metrics = args[i]['manager'].get_rewards(
                    trial=args[i]['trial'], model_arc=args[i]['model_arc'], nsteps=args[i]['nsteps'],
                    remap_device=args[i]['remap_device']
                    )
            except Exception as e:
                raise Exception("child pid %i when processing %s, has exception %s" % (pid, args[i]['model_arc'], e))
            res.append({'reward': reward, 'loss_and_metrics': loss_and_metrics})
        # close all handlers opened in this thread
        for i in range(len(args)):
            if hasattr(args[i]['manager'], "close_handler"):
                args[i]['manager'].close_handler()
        return res

    # overwrite
    def _train_loop(self):
        if self.resume_prev_run:
            f = open(os.path.join(self.working_dir, 'train_history.csv'), mode='a+')
        else:
            f = open(os.path.join(self.working_dir, 'train_history.csv'), mode='w')
        writer = csv.writer(f)
        starttime = datetime.datetime.now()
        action_probs_record = []
        loss_and_metrics_list = []
        controller_step = self.start_ep * self.max_step_per_ep

        from multiprocessing import set_start_method, get_context
        set_start_method("spawn")
        for child_step in range(self.start_ep, self.max_episode):
            try:
                if self.is_enas:
                    # train child parameters w, if is_enas
                    pool_args = []
                    for j in range(self.manager_cnt):
                        pool_args.append(
                            [{
                                'manager': self.manager[j],
                                'trial': child_step,
                                'model_arc': None,
                                'nsteps': self.child_train_steps
                            }]
                        )
                    self.logger.info("sampling of n=%i managers executed in parallel.." % self.manager_cnt)
                    _ = pool.map(self._reward_getter, pool_args)

                # train controller parameters theta
                ep_reward = 0
                loss_and_metrics_ep = defaultdict(float)

                # pool_args is a list of list; each element is list of args (dict)
                # for a spawned process handling one manager
                pool_args = []
                # store_args is a list of list; each element is list of args (dict)
                # for controller.store; ordered the same as pool_args
                store_args = []

                if self.enable_manager_sampling == True:
                    replace = True if len(self._gpus) > self.manager_cnt else False
                    this_manager_index = np.random.choice(self.manager_cnt, len(self._gpus), replace=replace)
                else:
                    this_manager_index = np.arange(self.manager_cnt)

                for k, j in enumerate(this_manager_index):
                    this_pool = []
                    this_store = []
                    controller_step_ = controller_step
                    for step in range(self.max_step_per_ep):
                        ep_probs = []
                        arc_seq, probs = self.controller.get_action(
                            description_feature=self.data_descriptive_features[[j]])  # preserve the first dimension
                        self.entropy_record.append(compute_entropy(probs))
                        ep_probs.append(probs)
                        # LOGGER.debug the action probabilities
                        action_list = parse_action_str_squeezed(arc_seq, self.controller.state_space)
                        self.logger.debug("Manager {}, Predicted actions : {}".format(j, [str(x) for x in action_list]))

                        this_pool.append(
                            {
                                'manager': self.manager[j],
                                'trial': controller_step_,
                                'model_arc': arc_seq,
                                'nsteps': self.child_train_steps,
                            }
                        )

                        if self.enable_manager_sampling:
                            this_pool[-1].update({'remap_device': self._gpus[k]})

                        this_store.append(
                            {
                                'prob': probs,
                                'action': arc_seq,
                                'description': self.data_descriptive_features[[j]]
                            }
                        )

                        controller_step_ += 1

                    # append the j-th manager's args to the pool
                    pool_args.append(this_pool)
                    store_args.append(this_store)

                # update trial
                controller_step += self.max_step_per_ep

                # Plain `Pool` won't work; see here for a very nice explanation:
                # https://pythonspeed.com/articles/python-multiprocessing/
                a_time = time.time()
                with get_context('spawn').Pool(processes=self.processes) as pool:
                    elp = time.time() - a_time
                    # distribute args to the pool of workers
                    if self.processes > 1:
                        self.logger.info("distributing %i/%i reward-getters to a pool of %i workers.. %.3f sec" % (len(pool_args), self.manager_cnt, self.processes, elp))
                        res_list = pool.map(self._reward_getter, pool_args)
                    else:
                        self.logger.info("Only %i worker, running sequentially.. %.3f" % (self.processes, elp))
                        res_list = []
                        for x in pool_args:
                            res_list.append(self._reward_getter(x))
                
                assert len(res_list) == len(this_manager_index)
                self.logger.info("storing..")
                for m_, (store_, res_) in enumerate(zip(store_args, res_list)):  # manager level
                    m = this_manager_index[m_]
                    for t, (store, res) in enumerate(zip(store_, res_)):        # trial level
                        reward, loss_and_metrics = res['reward'], res['loss_and_metrics']
                        probs, arc_seq, description = store['prob'], store['action'], store['description']
                        ep_reward += reward
                        trial = pool_args[m_][t]['trial']
                        for x in loss_and_metrics.keys():
                            loss_and_metrics_ep[x] += loss_and_metrics[x]
                        # save the arc_seq and reward
                        self.controller.store(prob=probs, action=arc_seq, reward=reward,
                                              description=self.data_descriptive_features[[m]],
                                              manager_index=m)
                        # write the results of this trial into a file
                        data = ["%i-%i"%(m,trial), [loss_and_metrics[x] for x in sorted(loss_and_metrics.keys())],
                                reward]
                        if self.squeezed_action:
                            data.extend(arc_seq)
                        else:
                            data.extend(action_list)
                        writer.writerow(data)
                        f.flush()
                        loss_and_metrics_list.append({x: (v / self.max_step_per_ep) for x, v in loss_and_metrics_ep.items()})
                        # average probs over trajectory
                        ep_p = [sum(p) / len(p) for p in zip(*ep_probs)]
                        action_probs_record.append(ep_p)

                if child_step >= self.initial_buffering_queue - 1:
                    # train the controller on the saved state and the rewards
                    loss = self.controller.train(child_step, self.working_dir)
                    self.total_reward += np.sum(np.array(self.controller.buffer.lt_adv[-1]).flatten())
                    self.logger.info("Total reward : " + str(self.total_reward))
                    self.logger.info("END episode %d: Controller loss : %0.6f" % (child_step, loss))
                    self.logger.info("-" * 10)
                else:
                    self.logger.info("END episode %d: Buffering" % child_step)
                    self.logger.info("-" * 10)

                # save controller weights every N epoches, if turned on
                if self.save_controller_every is not None and child_step % self.save_controller_every == 0:
                    self.logger.info("Saving controller weights for epoch %d" % child_step)
                    self.controller.save_weights(
                        os.path.join(self.working_dir, "controller_weights-epoch-%i.h5" % child_step))
            except KeyboardInterrupt:
                self.logger.info("User disrupted training")
                break

            consumed_time = (datetime.datetime.now() - starttime).total_seconds()
            self.logger.info("used time: %.2f %%" % (consumed_time / self.time_budget * 100))
            if consumed_time >= self.time_budget:
                self.logger.info("training ceased because run out of time budget")
                break

        self.logger.debug("Total Reward : %s" % self.total_reward)
        f.close()
        return action_probs_record, loss_and_metrics_list

    def restore(self):
        self.controller.load_weights(os.path.join(self.working_dir, "controller_weights.h5"))
        self.logger.info("Loaded existing weights")
        finished_records = 0
        with open(os.path.join(self.working_dir, "train_history.csv"), "r") as f:
            for _ in f:
                finished_records += 1
        self.start_ep = finished_records // (len(self.manager)*self.max_step_per_ep)
        self.logger.info("Loaded existing history; starting from ep %i"%self.start_ep)<|MERGE_RESOLUTION|>--- conflicted
+++ resolved
@@ -322,14 +322,8 @@
 
                 # save the controller states and weights
                 if self.save_controller:
-<<<<<<< HEAD
-                    np.save(os.path.join(self.working_dir, 'controller_states.npy'),
-                            get_controller_states(self.controller.model))
-                    self.controller.save_weights(os.path.join(self.working_dir, 'controller_weights.h5'))
-=======
                     self.controller.save_weights(
                         os.path.join(self.working_dir, "controller_weights.h5"))
->>>>>>> 92594798
 
                 # TODO: add early-stopping
                 # check the entropy record and stop training if no progress was made
