# -*- coding: UTF-8 -*-
import os, sys
import csv
import datetime, time
import shutil
import warnings
from collections import defaultdict

from .buffer import parse_action_str, parse_action_str_squeezed
from ._operation_controller import *
from ..utils.io import save_action_weights, save_stats
from ..plots import plot_stats2, plot_environment_entropy, plot_controller_performance, \
    plot_action_weights, plot_wiring_weights
from ..utils.logging import setup_logger
from .manager import BaseNetworkManager, EnasManager


def get_controller_states(model):
    return [K.get_value(s) for s, _ in model.state_updates]


def set_controller_states(model, states):
    for (d, _), s in zip(model.state_updates, states):
        K.set_value(d, s)


def get_controller_history(fn='train_history.csv'):
    with open(fn, 'r') as f:
        csvreader = csv.reader(f)
        for row in csvreader:
            trial = row[0]
    return int(trial)


def compute_entropy(prob_states):
    ent = 0
    for prob in prob_states:
        for p in prob:
            p = np.array(p).flatten()
            i = np.where(p > 0)[0]
            t = np.sum(-p[i] * np.log2(p[i]))
            ent += t
        # ent += np.sum([-p * np.log2(p) if p>0 else 0 for p in prob])
    return ent


class ControllerTrainEnvironment:
    """ControllerNetEnvironment: employs `controller` model and `manager` to mange data and reward,
    creates a reinforcement learning environment
    """

    def __init__(self,
                 controller,
                 manager,
                 max_episode=100,
                 max_step_per_ep=2,
                 logger=None,
                 resume_prev_run=False,
                 should_plot=True,
                 initial_buffering_queue=15,
                 working_dir='.', entropy_converge_epsilon=0.01,
                 squeezed_action=True,
                 with_input_blocks=False,
                 with_skip_connection=True,
                 save_controller=False,
                 continuous_run=False,
                 verbose=0,
                 **kwargs):
        """ Note if either `with_input_blocks` or `with_skip_connection`, a list of integers will be used to represent the
            sequential model architecture and wiring, instead of a list of BioNAS.Controller.States
        """
        self.controller = controller
        self.manager = manager
        self.max_episode = max_episode
        self.max_step_per_ep = max_step_per_ep
        self.start_ep = 0
        self.should_plot = should_plot
        self.working_dir = working_dir
        self.total_reward = 0
        self.entropy_record = []
        self.entropy_converge_epsilon = entropy_converge_epsilon
        self.squeezed_action = squeezed_action
        self.with_input_blocks = with_input_blocks
        self.with_skip_connection = with_skip_connection
        self.save_controller = save_controller
        self.initial_buffering_queue = min(initial_buffering_queue, controller.buffer.max_size)
        self.continuous_run = continuous_run

        # FOR DEPRECATED USE
        try:
            self.last_actionState_size = len(self.controller.state_space[-1])
        except Exception as e:
            warnings.warn("DEPRECATED Exception in ControllerTrainEnv: %s" % e, stacklevel=2)
            self.last_actionState_size = 1

        if resume_prev_run:
            self.restore()
        else:
            self.clean()
        self.resume_prev_run = resume_prev_run
        self.logger = logger if logger else setup_logger(working_dir)
        if issubclass(type(manager), BaseNetworkManager):
            if os.path.realpath(manager.working_dir) != os.path.realpath(self.working_dir):
                warnings.warn("manager working dir and environment working dir are different.", stacklevel=2)
        else:
            warnings.warn("ControllerTrainEnvironment: input manager is not a subclass of BaseNetworkManager; "
                          "make sure this is intended", stacklevel=2)
    
    def __str__(self):
        s = 'ControllerTrainEnv for %i max steps, %i child mod. each step' % (self.max_episode, self.max_step_per_ep)
        return s

    def restore(self):
        if self.save_controller:
            controller_states = np.load(os.path.join(self.working_dir, 'controller_states.npy'))
            set_controller_states(self.controller.model, controller_states)
            self.controller.model.load_weights(os.path.join(self.working_dir, 'controller_weights.h5'))
            self.start_ep = get_controller_history(os.path.join(self.working_dir, 'train_history.csv'))
        else:
            raise Exception("Did not turn on option `save_controller`")

    def clean(self):
        bak_weights_dir = os.path.join(self.working_dir,
                                       'weights_bak_%s' % datetime.datetime.now().strftime("%Y-%m-%d_%H-%M-%S"))
        if os.path.isdir(os.path.join(self.working_dir, 'weights')):
            shutil.move(os.path.join(self.working_dir, 'weights'), bak_weights_dir)

        movable_files = [
            'buffers.txt',
            'log.controller.txt',
            'train_history.csv',
            'train_history.png',
            'entropy.png',
            'nas_training_stats.png',
            'controller_states.npy',
            'controller_weights.h5',
            'controller_hidden_states.png'
        ]
        if not self.continuous_run:
            movable_files += ['nas_training_stats.json', 'weight_data.json']
        movable_files += [x for x in os.listdir(self.working_dir) if
                          x.startswith("weight_at_layer_") and x.endswith(".png")]
        movable_files += [x for x in os.listdir(self.working_dir) if
                          x.startswith("inp_at_layer_") and x.endswith(".png")]
        movable_files += [x for x in os.listdir(self.working_dir) if
                          x.startswith("skip_at_layer_") and x.endswith(".png")]
        for file in movable_files:
            file = os.path.join(self.working_dir, file)
            if os.path.exists(file):
                shutil.move(file, bak_weights_dir)
        os.makedirs(os.path.join(self.working_dir, 'weights'))
        self.controller.remove_files(movable_files, self.working_dir)

    def reset(self):
        # x = np.random.normal(size=(1, 1, self.last_actionState_size))
        # return x
        x = np.random.uniform(0, 5, (1, 1, self.last_actionState_size))
        x = np.exp(x) / np.sum(np.exp(x))
        return x

    def step(self, action_prob):
        # returns a state given an action (prob list)
        # fix discrepancy between operation_controller and general_controller. 20190912 ZZ
        try:
            next_state = np.array(action_prob[-1]).reshape(1, 1, self.last_actionState_size)
        except ValueError:
            next_state = self.reset()
        return next_state

    def train(self):
        """Performs training for controller
        """
        LOGGER = self.logger

        action_probs_record = []

        loss_and_metrics_list = []
        global_step = self.start_ep * self.max_step_per_ep
        if self.resume_prev_run:
            f = open(os.path.join(self.working_dir, 'train_history.csv'), mode='a+')
        else:
            f = open(os.path.join(self.working_dir, 'train_history.csv'), mode='w')
        writer = csv.writer(f)
        for ep in range(self.start_ep, self.max_episode):
            try:
                # reset env
                state = self.reset()
                ep_reward = 0
                loss_and_metrics_ep = {'knowledge': 0, 'acc': 0, 'loss': 0}
                if 'metrics' in self.manager.model_compile_dict:
                    loss_and_metrics_ep.update({x: 0 for x in self.manager.model_compile_dict['metrics']})

                ep_probs = []

                for step in range(self.max_step_per_ep):
                    # value = self.controller.get_value(state)
                    actions, probs = self.controller.get_action(state)  # get an action for the previous state
                    self.entropy_record.append(compute_entropy(probs))
                    next_state = self.step(probs)
                    # next_value = self.controller.get_value(next_state)
                    ep_probs.append(probs)
                    # LOGGER.debug the action probabilities
                    if self.squeezed_action:
                        action_list = parse_action_str_squeezed(actions, self.controller.state_space)
                    else:
                        action_list = parse_action_str(actions, self.controller.state_space)
                    LOGGER.debug("Predicted actions : {}".format([str(x) for x in action_list]))

                    # build a model, train and get reward and accuracy from the network manager
                    if self.with_input_blocks or self.with_skip_connection:
                        # if use model arc, parse the raw ops/connection indices
                        reward, loss_and_metrics = self.manager.get_rewards(
                            global_step, actions)
                    else:
                        # otherwise, parse the BioNAS.Controller.State class
                        reward, loss_and_metrics = self.manager.get_rewards(
                            global_step, action_list)
                        # global_step, actions)
                    LOGGER.debug("Rewards : " + str(reward) + " Metrics : " + str(loss_and_metrics))

                    ep_reward += reward
                    for x in loss_and_metrics.keys():
                        loss_and_metrics_ep[x] += loss_and_metrics[x]

                    # actions and states are equivalent, save the state and reward
                    self.controller.store(state, probs, actions, reward)

                    # write the results of this trial into a file
                    data = [global_step, [loss_and_metrics[x] for x in sorted(loss_and_metrics.keys())],
                            reward]
                    if self.squeezed_action:
                        data.extend(actions)
                    else:
                        data.extend(action_list)
                    writer.writerow(data)
                    f.flush()

                    # update trial
                    global_step += 1
                    state = next_state

                loss_and_metrics_list.append({x: (v / self.max_step_per_ep) for x, v in loss_and_metrics_ep.items()})
                # average probs over trajectory
                ep_p = [sum(p) / len(p) for p in zip(*ep_probs)]
                action_probs_record.append(ep_p)
                if ep >= self.initial_buffering_queue - 1:
                    # train the controller on the saved state and the discounted rewards
                    loss = self.controller.train(ep, self.working_dir)
                    self.total_reward += np.sum(np.array(self.controller.buffer.lt_adbuffer[-1]).flatten())
                    LOGGER.debug("Total reward : " + str(self.total_reward))
                    LOGGER.debug("END episode %d: Controller loss : %0.6f" % (ep, loss))
                    LOGGER.debug("-" * 10)
                else:
                    LOGGER.debug("END episode %d: Buffering" % (ep))
                    LOGGER.debug("-" * 10)
                    # self.controller.buffer.finish_path(self.controller.state_space, ep, self.working_dir)

                # save the controller states and weights
                if self.save_controller:
                    np.save(os.path.join(self.working_dir, 'controller_states.npy'),
                            get_controller_states(self.controller.model))
                    self.controller.model.save_weights(os.path.join(self.working_dir, 'controller_weights.h5'))

                # TODO: add early-stopping
                # check the entropy record and stop training if no progress was made
                # (less than entropy_converge_epsilon)
                # if ep >= self.max_episode//3 and \
                # np.std(self.entropy_record[-(self.max_step_per_ep):])<self.entropy_converge_epsilon:
                #    LOGGER.info("Controller converged at episode %i"%ep)
                #    break
            except KeyboardInterrupt:
                LOGGER.info("User disrupted training")
                break

        LOGGER.debug("Total Reward : %s" % self.total_reward)

        f.close()
        plot_controller_performance(os.path.join(self.working_dir, 'train_history.csv'),
                                    metrics_dict={k: v for k, v in
                                                  zip(sorted(loss_and_metrics.keys()), range(len(loss_and_metrics)))},
                                    save_fn=os.path.join(self.working_dir, 'train_history.png'), N_sma=10)
        plot_environment_entropy(self.entropy_record,
                                 os.path.join(self.working_dir, 'entropy.png'))
        save_kwargs = {}
        if self.with_input_blocks:
            save_kwargs['input_nodes'] = self.manager.model_fn.inputs_op
        save_action_weights(action_probs_record, self.controller.state_space, self.working_dir,
                            with_input_blocks=self.with_input_blocks, with_skip_connection=self.with_skip_connection,
                            **save_kwargs)
        save_stats(loss_and_metrics_list, self.working_dir)

        if self.should_plot:
            plot_action_weights(self.working_dir)
            plot_wiring_weights(self.working_dir, self.with_input_blocks, self.with_skip_connection)
            plot_stats2(self.working_dir)

        # return converged config idx
        act_idx = []
        for p in ep_p:
            act_idx.append(np.argmax(p))
        return act_idx


class EnasTrainEnv(ControllerTrainEnvironment):
    """
    Params:
        time_budget: defaults to 72 hours
    """

    def __init__(self, *args, **kwargs):
        self.time_budget = kwargs.pop('time_budget', "72:00:00")
        self.child_train_steps = kwargs.pop('child_train_steps', None)
        self.child_warm_up_epochs = kwargs.pop('child_warm_up_epochs', 0)
        self.save_controller_every = kwargs.pop('save_controller_every', None)
        super().__init__(*args, **kwargs)
        self.initial_buffering_queue = 0
        if issubclass(type(self.manager), BaseNetworkManager):
            if self.manager.model_fn.controller is None:
                self.manager.model_fn.set_controller(self.controller)
        else:
            warnings.warn("EnasTrainEnv: input manager is not a subclass of BaseNetworkManager; "
                          "make sure this is intended", stacklevel=2)
        if self.time_budget is None:
            pass
        elif type(self.time_budget) is str:
            print("time budget set to: %s" % self.time_budget)
            self.time_budget = sum(x * int(t) for x, t in zip([3600, 60, 1], self.time_budget.split(":")))
        else:
            raise Exception("time budget should be in format HH:mm:ss; cannot understand : %s" % (self.time_budget))
        self.action_probs_record = None

    def train(self):
        LOGGER = self.logger

        action_probs_record = []
        loss_and_metrics_list = []
        state = self.reset()  # nuisance param
        controller_step = self.start_ep * self.max_step_per_ep
        if self.resume_prev_run:
            f = open(os.path.join(self.working_dir, 'train_history.csv'), mode='a+')
        else:
            f = open(os.path.join(self.working_dir, 'train_history.csv'), mode='w')
        writer = csv.writer(f)
        starttime = datetime.datetime.now()
        if self.child_warm_up_epochs > 0:
            LOGGER.info("warm-up for child model: %i epochs" % self.child_warm_up_epochs)
            # warmup_nsteps = self.child_train_steps*self.child_warm_up_epochs if self.child_train_steps else None
            warmup_nsteps = None
            for i in range(1, self.child_warm_up_epochs + 1):
                LOGGER.info("warm-up : %i epoch" % i)
                self.manager.get_rewards(trial=-i, model_arc=None, nsteps=warmup_nsteps)
        for child_step in range(self.start_ep, self.max_episode):
            try:
                ep_reward = 0
                loss_and_metrics_ep = {'knowledge': 0, 'acc': 0, 'loss': 0}
                if 'metrics' in self.manager.model_compile_dict:
                    loss_and_metrics_ep.update({x: 0 for x in self.manager.model_compile_dict['metrics']})

                ep_probs = []

                # train child parameters w
                self.manager.get_rewards(child_step, None, nsteps=self.child_train_steps)

                # train controller parameters theta
                for step in range(self.max_step_per_ep):
                    arc_seq, probs = self.controller.get_action()
                    self.entropy_record.append(compute_entropy(probs))
                    ep_probs.append(probs)
                    # LOGGER.debug the action probabilities
                    action_list = parse_action_str_squeezed(arc_seq, self.controller.state_space)
                    LOGGER.debug("Predicted actions : {}".format([str(x) for x in action_list]))

                    # build a model, train and get reward and accuracy from the network manager
                    reward, loss_and_metrics = self.manager.get_rewards(
                        controller_step, arc_seq, nsteps=self.child_train_steps)
                    LOGGER.debug("Rewards : " + str(reward) + " Metrics : " + str(loss_and_metrics))

                    ep_reward += reward
                    for x in loss_and_metrics.keys():
                        loss_and_metrics_ep[x] += loss_and_metrics[x]

                    # save the arc_seq and reward
                    self.controller.store(state=state, prob=probs, action=arc_seq, reward=reward)

                    # write the results of this trial into a file
                    data = [controller_step, [loss_and_metrics[x] for x in sorted(loss_and_metrics.keys())],
                            reward]
                    if self.squeezed_action:
                        data.extend(arc_seq)
                    else:
                        data.extend(action_list)
                    writer.writerow(data)
                    f.flush()

                    # update trial
                    controller_step += 1

                loss_and_metrics_list.append({x: (v / self.max_step_per_ep) for x, v in loss_and_metrics_ep.items()})
                # average probs over trajectory
                ep_p = [sum(p) / len(p) for p in zip(*ep_probs)]
                action_probs_record.append(ep_p)
                if child_step >= self.initial_buffering_queue - 1:
                    # train the controller on the saved state and the discounted rewards
                    loss = self.controller.train(child_step, self.working_dir)
                    self.total_reward += np.sum(np.array(self.controller.buffer.lt_adbuffer[-1]).flatten())
                    LOGGER.info("Total reward : " + str(self.total_reward))
                    LOGGER.info("END episode %d: Controller loss : %0.6f" % (child_step, loss))
                    LOGGER.info("-" * 10)
                else:
                    LOGGER.info("END episode %d: Buffering" % (child_step))
                    LOGGER.info("-" * 10)

                if self.save_controller_every is not None and child_step % self.save_controller_every == 0:
                    self.logger.info("Saving controller weights for epoch %d" % child_step)
                    self.controller.save_weights(
                        os.path.join(self.working_dir, "controller_weights-epoch-%i.h5" % child_step))

            except KeyboardInterrupt:
                LOGGER.info("User disrupted training")
                break
            consumed_time = (datetime.datetime.now() - starttime).total_seconds()
            LOGGER.info("used time: %.2f %%" % (consumed_time / self.time_budget * 100))
            if consumed_time >= self.time_budget:
                LOGGER.info("training ceased because run out of time budget")
                break

        LOGGER.debug("Total Reward : %s" % self.total_reward)

        f.close()
        plot_controller_performance(os.path.join(self.working_dir, 'train_history.csv'),
                                    metrics_dict={k: v for k, v in
                                                  zip(sorted(loss_and_metrics.keys()), range(len(loss_and_metrics)))},
                                    save_fn=os.path.join(self.working_dir, 'train_history.png'), N_sma=10)
        plot_environment_entropy(self.entropy_record,
                                 os.path.join(self.working_dir, 'entropy.png'))
        save_kwargs = {}
        if self.with_input_blocks:
            save_kwargs['input_nodes'] = self.manager.model_fn.inputs_op
        self.action_probs_record = action_probs_record
        save_action_weights(action_probs_record, self.controller.state_space, self.working_dir,
                            with_input_blocks=self.with_input_blocks, with_skip_connection=self.with_skip_connection,
                            **save_kwargs)
        self.action_probs_record = loss_and_metrics_list
        save_stats(loss_and_metrics_list, self.working_dir)

        if self.should_plot:
            plot_action_weights(self.working_dir)
            plot_wiring_weights(self.working_dir, self.with_input_blocks, self.with_skip_connection)
            plot_stats2(self.working_dir)

        # return converged config idx
        act_idx = []
        for p in ep_p:
            act_idx.append(np.argmax(p))
        return act_idx


class MultiManagerEnvironment(EnasTrainEnv):
    """
    MultiManagerEnvironment is an environment that allows one controller to interact with multiple EnasManagers
    """

    def __init__(self, data_descriptive_features, is_enas='auto', *args, **kwargs):
        super(MultiManagerEnvironment, self).__init__(*args, **kwargs)
        assert type(self.manager) is list, \
            "MultiManagerEnasEnvironment must have a List of manager instances, got %s" % type(self.manager)

        self.manager_cnt = len(self.manager)
        self.is_enas = is_enas
        for i in range(self.manager_cnt):
            assert issubclass(type(self.manager[i]), BaseNetworkManager), \
                "MultiManagerEnasEnvironment expects a List of Manager instances, " \
                "got %s for %i-th element" % (type(self.manager[i]), i)

        self.data_descriptive_features = data_descriptive_features
        assert len(self.data_descriptive_features) == self.manager_cnt, \
            "data descriptive features must match the number of managers; " \
            "got %i description, %i managers" % ( len(self.data_descriptive_features), self.manager_cnt )

        if self.is_enas == "auto":
            if all([isinstance(self.manager[i], EnasManager) for i in range(self.manager_cnt)]):
                self.is_enas = True
            else:
                self.is_enas = False

    def _warmup(self):
        assert self.is_enas, "You can only set warm_up_epochs>0 if is_enas=True"
        self.logger.info("warm-up for child model: %i epochs" % self.child_warm_up_epochs)
        warmup_nsteps = None
        for i in range(1, self.child_warm_up_epochs + 1):
            self.logger.info("warm-up : %i epoch" % i)
            for j in range(self.manager_cnt):
                self.manager[j].get_rewards(trial=-i, model_arc=None, nsteps=warmup_nsteps)

    def _train_loop(self):
        if self.resume_prev_run:
            f = open(os.path.join(self.working_dir, 'train_history.csv'), mode='a+')
        else:
            f = open(os.path.join(self.working_dir, 'train_history.csv'), mode='w')
        writer = csv.writer(f)
        starttime = datetime.datetime.now()
        action_probs_record = []
        loss_and_metrics_list = []
        controller_step = self.start_ep * self.max_step_per_ep
        for child_step in range(self.start_ep, self.max_episode):
            try:
                if self.is_enas:
                    # train child parameters w, if is_enas
                    for j in range(self.manager_cnt):
                        self.logger.info("sampling with mananger %i" % j)
                        self.manager[j].get_rewards(child_step, None, nsteps=self.child_train_steps)

                # train controller parameters theta
                ep_reward = 0
                loss_and_metrics_ep = defaultdict(float)
                for step in range(self.max_step_per_ep):
                    for j in range(self.manager_cnt):
                        ep_probs = []
                        arc_seq, probs = self.controller.get_action(
                            description_feature=self.data_descriptive_features[[j]])    # preserve the first dimension
                        self.entropy_record.append(compute_entropy(probs))
                        ep_probs.append(probs)
                        # LOGGER.debug the action probabilities
                        action_list = parse_action_str_squeezed(arc_seq, self.controller.state_space)
                        self.logger.debug("Manager {}, Predicted actions : {}".format(j, [str(x) for x in action_list]))

                        # build a model, train and get reward and accuracy from the network manager
                        reward, loss_and_metrics = self.manager[j].get_rewards(
                            trial=controller_step, model_arc=arc_seq, nsteps=self.child_train_steps)
                        self.logger.debug("Rewards : " + str(reward) + " Metrics : " + str(loss_and_metrics))

                        ep_reward += reward
                        for x in loss_and_metrics.keys():
                            loss_and_metrics_ep[x] += loss_and_metrics[x]
                        # save the arc_seq and reward
                        self.controller.store(prob=probs, action=arc_seq, reward=reward,
                                              description=self.data_descriptive_features[[j]])
                        # write the results of this trial into a file
                        data = [controller_step, [loss_and_metrics[x] for x in sorted(loss_and_metrics.keys())],
                                reward]
                        if self.squeezed_action:
                            data.extend(arc_seq)
                        else:
                            data.extend(action_list)
                        writer.writerow(data)
                        f.flush()
                    # update trial
                    controller_step += 1
                loss_and_metrics_list.append({x: (v / self.max_step_per_ep) for x, v in loss_and_metrics_ep.items()})
                # average probs over trajectory
                ep_p = [sum(p) / len(p) for p in zip(*ep_probs)]
                action_probs_record.append(ep_p)
                if child_step >= self.initial_buffering_queue - 1:
                    # train the controller on the saved state and the discounted rewards
                    loss = self.controller.train(child_step, self.working_dir)
                    self.total_reward += np.sum(np.array(self.controller.buffer.lt_adv[-1]).flatten())
                    self.logger.info("Total reward : " + str(self.total_reward))
                    self.logger.info("END episode %d: Controller loss : %0.6f" % (child_step, loss))
                    self.logger.info("-" * 10)
                else:
                    self.logger.info("END episode %d: Buffering" % child_step)
                    self.logger.info("-" * 10)

                if self.save_controller_every is not None and child_step % self.save_controller_every == 0:
                    self.logger.info("Saving controller weights for epoch %d" % child_step)
                    self.controller.save_weights(
                        os.path.join(self.working_dir, "controller_weights-epoch-%i.h5" % child_step))
            except KeyboardInterrupt:
                self.logger.info("User disrupted training")
                break

            consumed_time = (datetime.datetime.now() - starttime).total_seconds()
            self.logger.info("used time: %.2f %%" % (consumed_time / self.time_budget * 100))
            if consumed_time >= self.time_budget:
                self.logger.info("training ceased because run out of time budget")
                break

        self.logger.debug("Total Reward : %s" % self.total_reward)
        f.close()
        return action_probs_record, loss_and_metrics_list

    def train(self):
        if self.child_warm_up_epochs > 0:
            self._warmup()

        action_probs_record, loss_and_metrics_list = self._train_loop()

        metrics_dict = {k: v for k, v in zip(sorted(loss_and_metrics_list[0].keys()),
                                             range(len(loss_and_metrics_list[0])))}
        plot_controller_performance(os.path.join(self.working_dir, 'train_history.csv'),
                                    metrics_dict=metrics_dict,
                                    save_fn=os.path.join(self.working_dir, 'train_history.png'), N_sma=5)
        plot_environment_entropy(self.entropy_record,
                                 os.path.join(self.working_dir, 'entropy.png'))
        save_kwargs = {}
        if self.with_input_blocks:
            save_kwargs['input_nodes'] = self.manager.model_fn.inputs_op
        self.action_probs_record = action_probs_record
        save_action_weights(action_probs_record, self.controller.state_space, self.working_dir,
                            with_input_blocks=self.with_input_blocks, with_skip_connection=self.with_skip_connection,
                            **save_kwargs)
        save_stats(loss_and_metrics_list, self.working_dir)

        if self.should_plot:
            plot_action_weights(self.working_dir)
            plot_wiring_weights(self.working_dir, self.with_input_blocks, self.with_skip_connection)
            plot_stats2(self.working_dir)

        # return converged config idx
        act_idx = []
        for p in action_probs_record[-1]:
            act_idx.append(np.argmax(p))
        return act_idx


class ParallelMultiManagerEnvironment(MultiManagerEnvironment):
    def __init__(self, processes=2, *args, **kwargs):
        super().__init__(*args, **kwargs)
        self.processes = processes
        assert self.processes <= self.manager_cnt, "Cannot have more processes than managers"
        assert self.processes >= 1

    @staticmethod
    def _reward_getter(args):
        pid = os.getpid()
        res = []
        for i in range(len(args)):
            try:
                devices = args[i]['manager'].devices
                print("PID %i: %i/%i run; devices=%s" % (pid, i, len(args), devices))
                reward, loss_and_metrics = args[i]['manager'].get_rewards(
                    trial=args[i]['trial'], model_arc=args[i]['model_arc'], nsteps=args[i]['nsteps'])
            except Exception as e:
                raise Exception("child pid %i has exception %s" % (pid, e))
            res.append({'reward': reward, 'loss_and_metrics': loss_and_metrics})
        # close all handlers opened in this thread
        for i in range(len(args)):
            args[i]['manager'].close_handler()
        return res

    # overwrite
    def _train_loop(self):
        if self.resume_prev_run:
            f = open(os.path.join(self.working_dir, 'train_history.csv'), mode='a+')
        else:
            f = open(os.path.join(self.working_dir, 'train_history.csv'), mode='w')
        writer = csv.writer(f)
        starttime = datetime.datetime.now()
        action_probs_record = []
        loss_and_metrics_list = []
        controller_step = self.start_ep * self.max_step_per_ep

        from multiprocessing import set_start_method, get_context
        set_start_method("spawn")
        for child_step in range(self.start_ep, self.max_episode):
            try:
                if self.is_enas:
                    # train child parameters w, if is_enas
                    pool_args = []
                    for j in range(self.manager_cnt):
                        pool_args.append(
                            [{
                                'manager': self.manager[j],
                                'trial': child_step,
                                'model_arc': None,
                                'nsteps': self.child_train_steps
                            }]
                        )
                    self.logger.info("sampling of n=%i managers executed in parallel.." % self.manager_cnt)
                    _ = pool.map(self._reward_getter, pool_args)

                # train controller parameters theta
                ep_reward = 0
                loss_and_metrics_ep = defaultdict(float)

                # pool_args is a list of list; each element is list of args (dict)
                # for a spawned process handling one manager
                pool_args = []
                # store_args is a list of list; each element is list of args (dict)
                # for controller.store; ordered the same as pool_args
                store_args = []

                for j in range(self.manager_cnt):
                    this_pool = []
                    this_store = []
                    controller_step_ = controller_step
                    for step in range(self.max_step_per_ep):
                        ep_probs = []
                        arc_seq, probs = self.controller.get_action(
                            description_feature=self.data_descriptive_features[[j]])  # preserve the first dimension
                        self.entropy_record.append(compute_entropy(probs))
                        ep_probs.append(probs)
                        # LOGGER.debug the action probabilities
                        action_list = parse_action_str_squeezed(arc_seq, self.controller.state_space)
                        self.logger.debug("Manager {}, Predicted actions : {}".format(j, [str(x) for x in action_list]))

                        this_pool.append(
                            {
                                'manager': self.manager[j],
                                'trial': controller_step_,
                                'model_arc': arc_seq,
                                'nsteps': self.child_train_steps
                            }
                        )

                        this_store.append(
                            {
                                'prob': probs,
                                'action': arc_seq,
                                'description': self.data_descriptive_features[[j]]
                            }
                        )

                        controller_step_ += 1

                    # append the j-th manager's args to the pool
                    pool_args.append(this_pool)
                    store_args.append(this_store)

                # update trial
                controller_step += self.max_step_per_ep

                # Plain `Pool` won't work; see here for a very nice explanation:
                # https://pythonspeed.com/articles/python-multiprocessing/
                a_time = time.time()
                with get_context('spawn').Pool(processes=self.processes) as pool:
                    elp = time.time() - a_time
                    # distribute args to the pool of workers
                    if self.processes > 1:
                        self.logger.info("distributing reward-getter to a pool of %i workers.. %.3f sec" % (self.processes, elp))
                        res_list = pool.map(self._reward_getter, pool_args)
                    else:
                        self.logger.info("Only %i worker, running sequentially.. %.3f" % (self.processes, elp))
                        res_list = []
                        for x in pool_args:
                            res_list.append(self._reward_getter(x))

<<<<<<< HEAD
                    for store_, res_ in zip(store_args, res_list):  # manager level
                        for store, res in zip(store_, res_):        # trial level
                            reward, loss_and_metrics = res['reward'], res['loss_and_metrics']
                            probs, arc_seq, description = store['prob'], store['action'], store['description']
                            ep_reward += reward
                            for x in loss_and_metrics.keys():
                                loss_and_metrics_ep[x] += loss_and_metrics[x]
                            # save the arc_seq and reward
                            self.controller.store(prob=probs, action=arc_seq, reward=reward,
                                                  description=self.data_descriptive_features[[j]])
                            # write the results of this trial into a file
                            data = [controller_step, [loss_and_metrics[x] for x in sorted(loss_and_metrics.keys())],
                                    reward]
                            if self.squeezed_action:
                                data.extend(arc_seq)
                            else:
                                data.extend(action_list)
                            writer.writerow(data)
                            f.flush()
                            loss_and_metrics_list.append({x: (v / self.max_step_per_ep) for x, v in loss_and_metrics_ep.items()})
                            # average probs over trajectory
                            ep_p = [sum(p) / len(p) for p in zip(*ep_probs)]
                            action_probs_record.append(ep_p)

                    if child_step >= self.initial_buffering_queue - 1:
                        # train the controller on the saved state and the discounted rewards
                        loss = self.controller.train(child_step, self.working_dir)
                        self.total_reward += np.sum(np.array(self.controller.buffer.lt_adv[-1]).flatten())
                        self.logger.info("Total reward : " + str(self.total_reward))
                        self.logger.info("END episode %d: Controller loss : %0.6f" % (child_step, loss))
                        self.logger.info("-" * 10)
                    else:
                        self.logger.info("END episode %d: Buffering" % child_step)
                        self.logger.info("-" * 10)

                    if self.save_controller_every is not None and child_step % self.save_controller_every == 0:
                        self.logger.info("Saving controller weights for epoch %d" % child_step)
                        self.controller.save_weights(
                            os.path.join(self.working_dir, "controller_weights-epoch-%i.h5" % child_step))
                except KeyboardInterrupt:
                    self.logger.info("User disrupted training")
                    break

                consumed_time = (datetime.datetime.now() - starttime).total_seconds()
                self.logger.info("used time: %.2f %%" % (consumed_time / self.time_budget * 100))
                if consumed_time >= self.time_budget:
                    self.logger.info("training ceased because run out of time budget")
                    break
=======
                for store_, res_ in zip(store_args, res_list):  # manager level
                    for store, res in zip(store_, res_):        # trial level
                        reward, loss_and_metrics = res['reward'], res['loss_and_metrics']
                        probs, arc_seq, description = store['prob'], store['action'], store['description']
                        ep_reward += reward
                        for x in loss_and_metrics.keys():
                            loss_and_metrics_ep[x] += loss_and_metrics[x]
                        # save the arc_seq and reward
                        self.controller.store(prob=probs, action=arc_seq, reward=reward,
                                              description=self.data_descriptive_features[[j]])
                        # write the results of this trial into a file
                        data = [controller_step, [loss_and_metrics[x] for x in sorted(loss_and_metrics.keys())],
                                reward]
                        if self.squeezed_action:
                            data.extend(arc_seq)
                        else:
                            data.extend(action_list)
                        writer.writerow(data)
                        f.flush()
                        loss_and_metrics_list.append({x: (v / self.max_step_per_ep) for x, v in loss_and_metrics_ep.items()})
                        # average probs over trajectory
                        ep_p = [sum(p) / len(p) for p in zip(*ep_probs)]
                        action_probs_record.append(ep_p)

                if child_step >= self.initial_buffering_queue - 1:
                    # train the controller on the saved state and the rewards
                    loss = self.controller.train(child_step, self.working_dir)
                    self.total_reward += np.sum(np.array(self.controller.buffer.lt_adv[-1]).flatten())
                    self.logger.info("Total reward : " + str(self.total_reward))
                    self.logger.info("END episode %d: Controller loss : %0.6f" % (child_step, loss))
                    self.logger.info("-" * 10)
                else:
                    self.logger.info("END episode %d: Buffering" % child_step)
                    self.logger.info("-" * 10)

                # save controller weights every N epoches, if turned on
                if self.save_controller_every is not None and child_step % self.save_controller_every == 0:
                    self.controller.save_weights(
                        os.path.join(self.working_dir, "controller_weights-epoch-%i.h5" % child_step))
            except KeyboardInterrupt:
                self.logger.info("User disrupted training")
                break

            consumed_time = (datetime.datetime.now() - starttime).total_seconds()
            self.logger.info("used time: %.2f %%" % (consumed_time / self.time_budget * 100))
            if consumed_time >= self.time_budget:
                self.logger.info("training ceased because run out of time budget")
                break
>>>>>>> 9cff48cb

        self.logger.debug("Total Reward : %s" % self.total_reward)
        f.close()
        return action_probs_record, loss_and_metrics_list<|MERGE_RESOLUTION|>--- conflicted
+++ resolved
@@ -735,56 +735,6 @@
                         for x in pool_args:
                             res_list.append(self._reward_getter(x))
 
-<<<<<<< HEAD
-                    for store_, res_ in zip(store_args, res_list):  # manager level
-                        for store, res in zip(store_, res_):        # trial level
-                            reward, loss_and_metrics = res['reward'], res['loss_and_metrics']
-                            probs, arc_seq, description = store['prob'], store['action'], store['description']
-                            ep_reward += reward
-                            for x in loss_and_metrics.keys():
-                                loss_and_metrics_ep[x] += loss_and_metrics[x]
-                            # save the arc_seq and reward
-                            self.controller.store(prob=probs, action=arc_seq, reward=reward,
-                                                  description=self.data_descriptive_features[[j]])
-                            # write the results of this trial into a file
-                            data = [controller_step, [loss_and_metrics[x] for x in sorted(loss_and_metrics.keys())],
-                                    reward]
-                            if self.squeezed_action:
-                                data.extend(arc_seq)
-                            else:
-                                data.extend(action_list)
-                            writer.writerow(data)
-                            f.flush()
-                            loss_and_metrics_list.append({x: (v / self.max_step_per_ep) for x, v in loss_and_metrics_ep.items()})
-                            # average probs over trajectory
-                            ep_p = [sum(p) / len(p) for p in zip(*ep_probs)]
-                            action_probs_record.append(ep_p)
-
-                    if child_step >= self.initial_buffering_queue - 1:
-                        # train the controller on the saved state and the discounted rewards
-                        loss = self.controller.train(child_step, self.working_dir)
-                        self.total_reward += np.sum(np.array(self.controller.buffer.lt_adv[-1]).flatten())
-                        self.logger.info("Total reward : " + str(self.total_reward))
-                        self.logger.info("END episode %d: Controller loss : %0.6f" % (child_step, loss))
-                        self.logger.info("-" * 10)
-                    else:
-                        self.logger.info("END episode %d: Buffering" % child_step)
-                        self.logger.info("-" * 10)
-
-                    if self.save_controller_every is not None and child_step % self.save_controller_every == 0:
-                        self.logger.info("Saving controller weights for epoch %d" % child_step)
-                        self.controller.save_weights(
-                            os.path.join(self.working_dir, "controller_weights-epoch-%i.h5" % child_step))
-                except KeyboardInterrupt:
-                    self.logger.info("User disrupted training")
-                    break
-
-                consumed_time = (datetime.datetime.now() - starttime).total_seconds()
-                self.logger.info("used time: %.2f %%" % (consumed_time / self.time_budget * 100))
-                if consumed_time >= self.time_budget:
-                    self.logger.info("training ceased because run out of time budget")
-                    break
-=======
                 for store_, res_ in zip(store_args, res_list):  # manager level
                     for store, res in zip(store_, res_):        # trial level
                         reward, loss_and_metrics = res['reward'], res['loss_and_metrics']
@@ -822,6 +772,7 @@
 
                 # save controller weights every N epoches, if turned on
                 if self.save_controller_every is not None and child_step % self.save_controller_every == 0:
+                    self.logger.info("Saving controller weights for epoch %d" % child_step)
                     self.controller.save_weights(
                         os.path.join(self.working_dir, "controller_weights-epoch-%i.h5" % child_step))
             except KeyboardInterrupt:
@@ -833,7 +784,6 @@
             if consumed_time >= self.time_budget:
                 self.logger.info("training ceased because run out of time budget")
                 break
->>>>>>> 9cff48cb
 
         self.logger.debug("Total Reward : %s" % self.total_reward)
         f.close()
