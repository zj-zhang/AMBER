--- conflicted
+++ resolved
@@ -261,12 +261,9 @@
                         padding=int((pool_size - 1) / 2),
                     )
                 )
-<<<<<<< HEAD
-=======
                 x.append(torch.nn.Dropout(self.dropout_rate))
             else:
                 raise ValueError("Unknown pool {}".format(layer.Layer_type))
->>>>>>> 945d4e8d
             conv_op = torch.nn.Sequential(*x)
         elif layer.Layer_type == 'identity':
             conv_op = torch.nn.Sequential()
