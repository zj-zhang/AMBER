"""The base class for modelers with typing hints
"""
from typing import Tuple, List, Union
from collections import OrderedDict
import os
from argparse import Namespace
from typing import Optional, Union, List, Dict, Any, Sequence

import pandas as pd
import numpy as np
from .. import backend as F
import copy

FlexibleOperations = Union[Sequence[F.Operation], F.Operation]

class MockModel:
    def __init__(self, *args, **kwargs):
<<<<<<< HEAD
        super().__init__(*args, **kwargs)


class BaseTorchModel(LightningModule):
    """BaseTorchModel is a subclass of pytorch_lightning.LightningModule

    It implements a basic functions of `step`, `configure_optimizers` but provides a similar
    user i/o arguments as tensorflow.keras.Model

    A module builder will add `torch.nn.Module`s to this instance, and define its forward
    pass function. Then this instance is responsible for training and evaluations.
    add module: use torch.nn.Module.add_module
    define forward pass: how?
    """
    def __init__(self, layers=None, data_format='NWC', *args, **kwargs):
        if has_torch is False:
            ImportError("To build TorchModel, you need to install pytorch and pytorch_lightning")
        super().__init__()
        self.__forward_pass_tracker = []
        self.layers = torch.nn.ModuleDict()
        self.hs = {}
        self.is_compiled = False
        self.criterion = None
        self.optimizer = None
        self.metrics = {}
        self.trainer = None
        self.data_format = data_format
        layers = layers or []
        for layer in layers:
            layer_id, operation, input_ids = layer[0], layer[1], layer[2] if len(layer)>2 else None
            self.add(layer_id=layer_id, operation=operation, input_ids=input_ids)
        self.save_hyperparameters()

    @property
    def forward_tracker(self):
        # return a read-only view
        return copy.copy(self.__forward_pass_tracker)

    def add(self, layer_id: str, operation, input_ids: Union[str, List, Tuple] = None):
        self.layers[layer_id] = operation
        self.__forward_pass_tracker.append((layer_id, input_ids))

    def compile(self, loss, optimizer, metrics=None, *args, **kwargs):
        if callable(loss):
            self.criterion = loss
        elif type(loss) is str:
            self.criterion = self._get_loss(loss)
        else:
            raise ValueError(f"unknown loss: {loss}")
        self.optimizer = optimizer
        self.metrics = metrics or {}
        self.is_compiled = True

    def fit(self, train_data, validation_data=None, epochs=1, callbacks=None, verbose=False, logger=None):
        assert self.is_compiled, ValueError("this model instance has not been compiled yet")
        if logger is None:
            logger = InMemoryLogger()
        trainer = pl.Trainer(
            accelerator="auto",
            max_epochs=epochs,
            callbacks=callbacks,
            enable_progress_bar=verbose,
            logger=logger,
            # deterministic=True,
        )
        trainer.fit(self, train_data, validation_data)
        return logger

    def evaluate(self, data, verbose=False):
        trainer = pl.Trainer(
            accelerator="auto",
            max_epochs=1,
            enable_progress_bar=verbose,
            # deterministic=True,
        )
        return trainer.test(self, data, verbose=verbose)[0]

    @staticmethod
    def _get_loss(loss_str: str):
        if loss_str == 'mse':
            return torch.nn.MSELoss()
        elif loss_str == 'binary_crossentropy':
            return torch.nn.BCELoss()
        elif loss_str == 'mae':
            return torch.nn.L1Loss()
        elif loss_str == 'nll':
            return torch.nn.NLLLoss()
        else:
            raise ValueError("cannot understand str loss: %s" % loss_str)

    def configure_optimizers(self):
        """Set up optimizers and schedulers.
        Uses Adam, learning rate from `self.lr`, and no scheduler by default.
        """
        assert self.is_compiled
        d = {}
        if isinstance(self.optimizer, (tuple, list)):
            opt = self.optimizer[0](self.parameters(), **self.optimizer[1])
            # if has scheduler? not sure if there should be better ways
            if len(self.optimizer) > 2:
                scheduler = self.optimizer[2](
                    opt, **self.optimizer[3]
                )
                d['scheduler'] = scheduler
        elif self.optimizer == 'adam':
            opt = torch.optim.Adam(self.parameters(), lr=0.001)
        elif self.optimizer == 'sgd':
            opt =  torch.optim.SGD(self.parameters(), lr=0.01, weight_decay=5e-4)
        elif isinstance(self.optimizer, (torch.optim.Adam, torch.optim.SGD)):
            opt =  self.optimizer
        elif issubclass(self.optimizer, torch.optim.Optimizer):
            opt =  self.optimizer(self.parameters(), lr=0.001)
        else:
            raise ValueError(f"unknown torch optim {self.optimizer}")
        d.update({
            "optimizer": opt,
            "scheduler":
                {
                    "monitor": "val_loss",
                    "frequency": 1,
                }
        })
        return d

    def forward(self, x, verbose=False):
        """Scaffold forward-pass function that follows the operations in
        the pre-set in self.__forward_pass_tracker
        """
        # permute input, if data_format has channel last
        if self.data_format == 'NWC':
            x = torch.permute(x, (0,2,1))
        # intermediate outputs, for branching models
        self.hs = {}
        # layer_id : current layer name
        # input_ids : if None,       take the output from prev layer as input
        #             if tuple/list, expect a list of layer_ids (str)
        for layer_id, input_ids in self.__forward_pass_tracker:
            assert layer_id in self.layers
            if verbose:
                print(layer_id)
                print([self.hs[layer_id].shape for layer_id in self.hs])
                print(input_ids)
            this_inputs = x if input_ids is None else self.hs[input_ids] if type(input_ids) is str else [self.hs[i] for i in input_ids]
            out = self.layers[layer_id](this_inputs)
            self.hs[layer_id] = out
            x = out
        return out

    def step(self, batch, kind: str) -> dict:
        """Generic step function that runs the network on a batch and outputs loss
        and accuracy information that will be aggregated at epoch end.
        This function is used to implement the training, validation, and test steps.
        """
        # run the model and calculate loss; expect a tuple from DataLoader
        if type(batch) in (tuple, list):
            batch_x = batch[0]
            y_true = batch[1]
        elif hasattr(batch, 'x') and hasattr(batch, 'y'):
            batch_x = batch.x
            y_true = batch.y
        else:
            raise TypeError("cannot decipher x and y from batch")
        y_hat = self(batch_x)
        # be explicit about observation and score
        loss = self.criterion(input=y_hat, target=y_true)
        total = len(y_true)
        batch_dict = {
            "loss": loss,
            "total": total,
        }
        for metric in self.metrics:
            batch_dict.update({
                str(metric): metric.step(input=y_hat, target=y_true)
            })
        return batch_dict

    def epoch_end(self, outputs, kind: str):
        """Generic function for summarizing and logging the loss and accuracy over an
        epoch.
        Creates log entries with name `f"{kind}_loss"` and `f"{kind}_accuracy"`.
        This function is used to implement the training, validation, and test epoch-end
        functions.
        """
        with torch.no_grad():
            # calculate average loss and average accuracy
            total_loss = sum(_["loss"] * _["total"] for _ in outputs)
            total = sum(_["total"] for _ in outputs)
            avg_loss = total_loss / total
            metrics_tot = {}
            for metric in self.metrics:
                metrics_tot[str(metric)] = metric.on_epoch_end(
                    [_[str(metric)] for _ in outputs],
                    [_["total"] for _ in outputs]
                )

        # log
        self.log(f"{kind}_loss", avg_loss)
        for metric in metrics_tot:
            self.log(f"{kind}_{metric}", metrics_tot[metric])

    def training_step(self, batch, batch_idx) -> dict:
        return self.step(batch, "train")

    def validation_step(self, batch, batch_idx) -> dict:
        return self.step(batch, "val")

    def test_step(self, batch, batch_idx) -> dict:
        return self.step(batch, "test")

    def training_epoch_end(self, outputs):
        self.epoch_end(outputs, "train")

    def validation_epoch_end(self, outputs):
        self.epoch_end(outputs, "val")

    def test_epoch_end(self, outputs):
        self.epoch_end(outputs, "test")


class ExperimentWriter:
    """In-memory experiment writer.
    Currently this supports logging hyperparameters and metrics.

    Borrowing from @ttesileanu https://github.com/ttesileanu/cancer-net
    """

    def __init__(self):
        self.hparams: Dict[str, Any] = {}
        self.metrics: List[Dict[str, float]] = []

    def log_hparams(self, params: Dict[str, Any]):
        """Record hyperparameters.
        This adds to previously recorded hparams, overwriting exisiting values in case
        of repeated keys.
        """
        self.hparams.update(params)

    def log_metrics(self, metrics_dict: Dict[str, float], step: Optional[int] = None):
        """Record metrics."""

        def _handle_value(value: Union[torch.Tensor, Any]) -> Any:
            if isinstance(value, torch.Tensor):
                return value.item()
            return value

        if step is None:
            step = len(self.metrics)

        metrics = {k: _handle_value(v) for k, v in metrics_dict.items()}
        metrics["step"] = step
        self.metrics.append(metrics)


class InMemoryLogger(LightningLoggerBase):
    """In-memory logger -- when you want to access your learning trajectory directly after learning.
    Borrowing from @ttesileanu https://github.com/ttesileanu/cancer-net

    :param name: experiment name
    :param version: experiment version
    :param prefix: string to put at the beginning of metric keys
    :param save_dir: save directory (for checkpoints)
    :param df_aggregate_by_step: if true, the metrics dataframe is aggregated by step,
        with repeated non-NA entries averaged over
    :param hparams: access recorded hyperparameters
    :param metrics: access recorded metrics
    :param metrics_df: access metrics in Pandas dataframe format; this is only available
        after `finalize` or `save`
    """

    LOGGER_JOIN_CHAR = "-"

    def __init__(
        self,
        name: str = "lightning_logs",
        version: Union[int, str, None] = None,
        prefix: str = "",
        save_dir: str = "",
        df_aggregate_by_step: bool = True,
    ):
        super().__init__()
        self._name = name
        self._version = version
        self._prefix = prefix
        self._save_dir = save_dir
        self._metrics_df = None

        self.df_aggregate_by_step = df_aggregate_by_step

        self._experiment: Optional[ExperimentWriter] = None

    @property
    @rank_zero_experiment
    def experiment(self) -> ExperimentWriter:
        """Access the actual logger object."""
        if self._experiment is None:
            self._experiment = ExperimentWriter()

        return self._experiment

    @rank_zero_only
    def log_hyperparams(self, params: Union[Dict[str, Any], Namespace]):
        """Log hyperparameters."""
        params = _convert_params(params)
        self.experiment.log_hparams(params)

    @rank_zero_only
    def log_metrics(self, metrics: Dict[str, float], step: Optional[int] = None):
        """Log metrics, associating with given `step`."""
        metrics = _add_prefix(metrics, self._prefix, self.LOGGER_JOIN_CHAR)
        self.experiment.log_metrics(metrics, step)

    def pandas(self):
        """Return recorded metrics in a Pandas dataframe.
        By default the dataframe is aggregated by step, with repeated non-NA entries
        averaged over. This can be disabled using `self.df_aggregate_by_step`.
        """
        df = pd.DataFrame(self.experiment.metrics)
        if len(df) > 0:
            df.set_index("step", inplace=True)
            if self.df_aggregate_by_step:
                df = df.groupby("step").mean()

        return df

    def save(self):
        """Generate the metrics dataframe."""
        self._metrics_df = self.pandas()

    @property
    def name(self) -> str:
        """Experiment name."""
        return self._name

    @property
    def version(self) -> Union[int, str]:
        """Experiment version. Only used for checkpoints."""
        if self._version is None:
            self._version = self._get_next_version()
        return self._version

    @property
    def root_dir(self) -> str:
        """Parent directory for all checkpoint subdirectories.
        If the experiment name parameter is an empty string, no experiment subdirectory
        is used and the checkpoint will be saved in `save_dir/version`.
        """
        return os.path.join(self.save_dir, self.name)

    @property
    def log_dir(self) -> str:
        """The log directory for this run.
        By default, it is named `'version_${self.version}'` but it can be overridden by
        passing a string value for the constructor's version parameter instead of `None`
        or an int.
        """
        # create a pseudo standard path
        version = (
            self.version if isinstance(self.version, str) else f"version_{self.version}"
        )
        log_dir = os.path.join(self.root_dir, version)
        return log_dir

    @property
    def save_dir(self) -> str:
        """The current directory where checkpoints are saved."""
        return self._save_dir

    @property
    def hparams(self) -> Dict[str, Any]:
        """Access recorded hyperparameters.
        This is equivalent to `self.experiment.hparams`.
        """
        assert self._experiment is not None
        return self._experiment.hparams

    @property
    def metrics(self) -> List[Dict[str, float]]:
        """Access recorded metrics.
        This is equivalent to `self.experiment.metrics`.
        """
        assert self._experiment is not None
        return self._experiment.metrics

    @property
    def metrics_df(self) -> pd.DataFrame:
        """Access recorded metrics in Pandas format.
        This is a cached version of the output from `self.pandas()` generated on
        `self.save()` or `self.finalize()`.
        """
        return self._metrics_df

    def _get_next_version(self) -> int:
        root_dir = self.root_dir

        if not os.path.isdir(root_dir):
            return 0

        existing_versions = []
        for d in os.listdir(root_dir):
            if os.path.isdir(os.path.join(root_dir, d)) and d.startswith("version_"):
                existing_versions.append(int(d.split("_")[1]))

        if len(existing_versions) == 0:
            return 0

        return max(existing_versions) + 1
=======
        pass
    def fit(self, x, y=None, *args, **kwargs):
        return 0
    def evaluate(self, x, y=None, *args, **kwargs):
        return 0
    def predict(self, x, *args, **kwargs):
        x_len = len(x[0]) if type(x) in (tuple, list) else len(x)
        return np.zeros((x_len, 1))

class BaseModelBuilder:
    def __init__(self, inputs_op: FlexibleOperations, output_op: FlexibleOperations, model_compile_dict=None, *args, **kwargs):
        self.model_compile_dict = model_compile_dict or {}
        pass

    def __call__(self, model_states: Sequence[Union[int,F.Operation]]) -> F.Model:
        return MockModel()

class BaseArchitectDecoder:
    pass
>>>>>>> ad7f7a2c
<|MERGE_RESOLUTION|>--- conflicted
+++ resolved
@@ -15,414 +15,6 @@
 
 class MockModel:
     def __init__(self, *args, **kwargs):
-<<<<<<< HEAD
-        super().__init__(*args, **kwargs)
-
-
-class BaseTorchModel(LightningModule):
-    """BaseTorchModel is a subclass of pytorch_lightning.LightningModule
-
-    It implements a basic functions of `step`, `configure_optimizers` but provides a similar
-    user i/o arguments as tensorflow.keras.Model
-
-    A module builder will add `torch.nn.Module`s to this instance, and define its forward
-    pass function. Then this instance is responsible for training and evaluations.
-    add module: use torch.nn.Module.add_module
-    define forward pass: how?
-    """
-    def __init__(self, layers=None, data_format='NWC', *args, **kwargs):
-        if has_torch is False:
-            ImportError("To build TorchModel, you need to install pytorch and pytorch_lightning")
-        super().__init__()
-        self.__forward_pass_tracker = []
-        self.layers = torch.nn.ModuleDict()
-        self.hs = {}
-        self.is_compiled = False
-        self.criterion = None
-        self.optimizer = None
-        self.metrics = {}
-        self.trainer = None
-        self.data_format = data_format
-        layers = layers or []
-        for layer in layers:
-            layer_id, operation, input_ids = layer[0], layer[1], layer[2] if len(layer)>2 else None
-            self.add(layer_id=layer_id, operation=operation, input_ids=input_ids)
-        self.save_hyperparameters()
-
-    @property
-    def forward_tracker(self):
-        # return a read-only view
-        return copy.copy(self.__forward_pass_tracker)
-
-    def add(self, layer_id: str, operation, input_ids: Union[str, List, Tuple] = None):
-        self.layers[layer_id] = operation
-        self.__forward_pass_tracker.append((layer_id, input_ids))
-
-    def compile(self, loss, optimizer, metrics=None, *args, **kwargs):
-        if callable(loss):
-            self.criterion = loss
-        elif type(loss) is str:
-            self.criterion = self._get_loss(loss)
-        else:
-            raise ValueError(f"unknown loss: {loss}")
-        self.optimizer = optimizer
-        self.metrics = metrics or {}
-        self.is_compiled = True
-
-    def fit(self, train_data, validation_data=None, epochs=1, callbacks=None, verbose=False, logger=None):
-        assert self.is_compiled, ValueError("this model instance has not been compiled yet")
-        if logger is None:
-            logger = InMemoryLogger()
-        trainer = pl.Trainer(
-            accelerator="auto",
-            max_epochs=epochs,
-            callbacks=callbacks,
-            enable_progress_bar=verbose,
-            logger=logger,
-            # deterministic=True,
-        )
-        trainer.fit(self, train_data, validation_data)
-        return logger
-
-    def evaluate(self, data, verbose=False):
-        trainer = pl.Trainer(
-            accelerator="auto",
-            max_epochs=1,
-            enable_progress_bar=verbose,
-            # deterministic=True,
-        )
-        return trainer.test(self, data, verbose=verbose)[0]
-
-    @staticmethod
-    def _get_loss(loss_str: str):
-        if loss_str == 'mse':
-            return torch.nn.MSELoss()
-        elif loss_str == 'binary_crossentropy':
-            return torch.nn.BCELoss()
-        elif loss_str == 'mae':
-            return torch.nn.L1Loss()
-        elif loss_str == 'nll':
-            return torch.nn.NLLLoss()
-        else:
-            raise ValueError("cannot understand str loss: %s" % loss_str)
-
-    def configure_optimizers(self):
-        """Set up optimizers and schedulers.
-        Uses Adam, learning rate from `self.lr`, and no scheduler by default.
-        """
-        assert self.is_compiled
-        d = {}
-        if isinstance(self.optimizer, (tuple, list)):
-            opt = self.optimizer[0](self.parameters(), **self.optimizer[1])
-            # if has scheduler? not sure if there should be better ways
-            if len(self.optimizer) > 2:
-                scheduler = self.optimizer[2](
-                    opt, **self.optimizer[3]
-                )
-                d['scheduler'] = scheduler
-        elif self.optimizer == 'adam':
-            opt = torch.optim.Adam(self.parameters(), lr=0.001)
-        elif self.optimizer == 'sgd':
-            opt =  torch.optim.SGD(self.parameters(), lr=0.01, weight_decay=5e-4)
-        elif isinstance(self.optimizer, (torch.optim.Adam, torch.optim.SGD)):
-            opt =  self.optimizer
-        elif issubclass(self.optimizer, torch.optim.Optimizer):
-            opt =  self.optimizer(self.parameters(), lr=0.001)
-        else:
-            raise ValueError(f"unknown torch optim {self.optimizer}")
-        d.update({
-            "optimizer": opt,
-            "scheduler":
-                {
-                    "monitor": "val_loss",
-                    "frequency": 1,
-                }
-        })
-        return d
-
-    def forward(self, x, verbose=False):
-        """Scaffold forward-pass function that follows the operations in
-        the pre-set in self.__forward_pass_tracker
-        """
-        # permute input, if data_format has channel last
-        if self.data_format == 'NWC':
-            x = torch.permute(x, (0,2,1))
-        # intermediate outputs, for branching models
-        self.hs = {}
-        # layer_id : current layer name
-        # input_ids : if None,       take the output from prev layer as input
-        #             if tuple/list, expect a list of layer_ids (str)
-        for layer_id, input_ids in self.__forward_pass_tracker:
-            assert layer_id in self.layers
-            if verbose:
-                print(layer_id)
-                print([self.hs[layer_id].shape for layer_id in self.hs])
-                print(input_ids)
-            this_inputs = x if input_ids is None else self.hs[input_ids] if type(input_ids) is str else [self.hs[i] for i in input_ids]
-            out = self.layers[layer_id](this_inputs)
-            self.hs[layer_id] = out
-            x = out
-        return out
-
-    def step(self, batch, kind: str) -> dict:
-        """Generic step function that runs the network on a batch and outputs loss
-        and accuracy information that will be aggregated at epoch end.
-        This function is used to implement the training, validation, and test steps.
-        """
-        # run the model and calculate loss; expect a tuple from DataLoader
-        if type(batch) in (tuple, list):
-            batch_x = batch[0]
-            y_true = batch[1]
-        elif hasattr(batch, 'x') and hasattr(batch, 'y'):
-            batch_x = batch.x
-            y_true = batch.y
-        else:
-            raise TypeError("cannot decipher x and y from batch")
-        y_hat = self(batch_x)
-        # be explicit about observation and score
-        loss = self.criterion(input=y_hat, target=y_true)
-        total = len(y_true)
-        batch_dict = {
-            "loss": loss,
-            "total": total,
-        }
-        for metric in self.metrics:
-            batch_dict.update({
-                str(metric): metric.step(input=y_hat, target=y_true)
-            })
-        return batch_dict
-
-    def epoch_end(self, outputs, kind: str):
-        """Generic function for summarizing and logging the loss and accuracy over an
-        epoch.
-        Creates log entries with name `f"{kind}_loss"` and `f"{kind}_accuracy"`.
-        This function is used to implement the training, validation, and test epoch-end
-        functions.
-        """
-        with torch.no_grad():
-            # calculate average loss and average accuracy
-            total_loss = sum(_["loss"] * _["total"] for _ in outputs)
-            total = sum(_["total"] for _ in outputs)
-            avg_loss = total_loss / total
-            metrics_tot = {}
-            for metric in self.metrics:
-                metrics_tot[str(metric)] = metric.on_epoch_end(
-                    [_[str(metric)] for _ in outputs],
-                    [_["total"] for _ in outputs]
-                )
-
-        # log
-        self.log(f"{kind}_loss", avg_loss)
-        for metric in metrics_tot:
-            self.log(f"{kind}_{metric}", metrics_tot[metric])
-
-    def training_step(self, batch, batch_idx) -> dict:
-        return self.step(batch, "train")
-
-    def validation_step(self, batch, batch_idx) -> dict:
-        return self.step(batch, "val")
-
-    def test_step(self, batch, batch_idx) -> dict:
-        return self.step(batch, "test")
-
-    def training_epoch_end(self, outputs):
-        self.epoch_end(outputs, "train")
-
-    def validation_epoch_end(self, outputs):
-        self.epoch_end(outputs, "val")
-
-    def test_epoch_end(self, outputs):
-        self.epoch_end(outputs, "test")
-
-
-class ExperimentWriter:
-    """In-memory experiment writer.
-    Currently this supports logging hyperparameters and metrics.
-
-    Borrowing from @ttesileanu https://github.com/ttesileanu/cancer-net
-    """
-
-    def __init__(self):
-        self.hparams: Dict[str, Any] = {}
-        self.metrics: List[Dict[str, float]] = []
-
-    def log_hparams(self, params: Dict[str, Any]):
-        """Record hyperparameters.
-        This adds to previously recorded hparams, overwriting exisiting values in case
-        of repeated keys.
-        """
-        self.hparams.update(params)
-
-    def log_metrics(self, metrics_dict: Dict[str, float], step: Optional[int] = None):
-        """Record metrics."""
-
-        def _handle_value(value: Union[torch.Tensor, Any]) -> Any:
-            if isinstance(value, torch.Tensor):
-                return value.item()
-            return value
-
-        if step is None:
-            step = len(self.metrics)
-
-        metrics = {k: _handle_value(v) for k, v in metrics_dict.items()}
-        metrics["step"] = step
-        self.metrics.append(metrics)
-
-
-class InMemoryLogger(LightningLoggerBase):
-    """In-memory logger -- when you want to access your learning trajectory directly after learning.
-    Borrowing from @ttesileanu https://github.com/ttesileanu/cancer-net
-
-    :param name: experiment name
-    :param version: experiment version
-    :param prefix: string to put at the beginning of metric keys
-    :param save_dir: save directory (for checkpoints)
-    :param df_aggregate_by_step: if true, the metrics dataframe is aggregated by step,
-        with repeated non-NA entries averaged over
-    :param hparams: access recorded hyperparameters
-    :param metrics: access recorded metrics
-    :param metrics_df: access metrics in Pandas dataframe format; this is only available
-        after `finalize` or `save`
-    """
-
-    LOGGER_JOIN_CHAR = "-"
-
-    def __init__(
-        self,
-        name: str = "lightning_logs",
-        version: Union[int, str, None] = None,
-        prefix: str = "",
-        save_dir: str = "",
-        df_aggregate_by_step: bool = True,
-    ):
-        super().__init__()
-        self._name = name
-        self._version = version
-        self._prefix = prefix
-        self._save_dir = save_dir
-        self._metrics_df = None
-
-        self.df_aggregate_by_step = df_aggregate_by_step
-
-        self._experiment: Optional[ExperimentWriter] = None
-
-    @property
-    @rank_zero_experiment
-    def experiment(self) -> ExperimentWriter:
-        """Access the actual logger object."""
-        if self._experiment is None:
-            self._experiment = ExperimentWriter()
-
-        return self._experiment
-
-    @rank_zero_only
-    def log_hyperparams(self, params: Union[Dict[str, Any], Namespace]):
-        """Log hyperparameters."""
-        params = _convert_params(params)
-        self.experiment.log_hparams(params)
-
-    @rank_zero_only
-    def log_metrics(self, metrics: Dict[str, float], step: Optional[int] = None):
-        """Log metrics, associating with given `step`."""
-        metrics = _add_prefix(metrics, self._prefix, self.LOGGER_JOIN_CHAR)
-        self.experiment.log_metrics(metrics, step)
-
-    def pandas(self):
-        """Return recorded metrics in a Pandas dataframe.
-        By default the dataframe is aggregated by step, with repeated non-NA entries
-        averaged over. This can be disabled using `self.df_aggregate_by_step`.
-        """
-        df = pd.DataFrame(self.experiment.metrics)
-        if len(df) > 0:
-            df.set_index("step", inplace=True)
-            if self.df_aggregate_by_step:
-                df = df.groupby("step").mean()
-
-        return df
-
-    def save(self):
-        """Generate the metrics dataframe."""
-        self._metrics_df = self.pandas()
-
-    @property
-    def name(self) -> str:
-        """Experiment name."""
-        return self._name
-
-    @property
-    def version(self) -> Union[int, str]:
-        """Experiment version. Only used for checkpoints."""
-        if self._version is None:
-            self._version = self._get_next_version()
-        return self._version
-
-    @property
-    def root_dir(self) -> str:
-        """Parent directory for all checkpoint subdirectories.
-        If the experiment name parameter is an empty string, no experiment subdirectory
-        is used and the checkpoint will be saved in `save_dir/version`.
-        """
-        return os.path.join(self.save_dir, self.name)
-
-    @property
-    def log_dir(self) -> str:
-        """The log directory for this run.
-        By default, it is named `'version_${self.version}'` but it can be overridden by
-        passing a string value for the constructor's version parameter instead of `None`
-        or an int.
-        """
-        # create a pseudo standard path
-        version = (
-            self.version if isinstance(self.version, str) else f"version_{self.version}"
-        )
-        log_dir = os.path.join(self.root_dir, version)
-        return log_dir
-
-    @property
-    def save_dir(self) -> str:
-        """The current directory where checkpoints are saved."""
-        return self._save_dir
-
-    @property
-    def hparams(self) -> Dict[str, Any]:
-        """Access recorded hyperparameters.
-        This is equivalent to `self.experiment.hparams`.
-        """
-        assert self._experiment is not None
-        return self._experiment.hparams
-
-    @property
-    def metrics(self) -> List[Dict[str, float]]:
-        """Access recorded metrics.
-        This is equivalent to `self.experiment.metrics`.
-        """
-        assert self._experiment is not None
-        return self._experiment.metrics
-
-    @property
-    def metrics_df(self) -> pd.DataFrame:
-        """Access recorded metrics in Pandas format.
-        This is a cached version of the output from `self.pandas()` generated on
-        `self.save()` or `self.finalize()`.
-        """
-        return self._metrics_df
-
-    def _get_next_version(self) -> int:
-        root_dir = self.root_dir
-
-        if not os.path.isdir(root_dir):
-            return 0
-
-        existing_versions = []
-        for d in os.listdir(root_dir):
-            if os.path.isdir(os.path.join(root_dir, d)) and d.startswith("version_"):
-                existing_versions.append(int(d.split("_")[1]))
-
-        if len(existing_versions) == 0:
-            return 0
-
-        return max(existing_versions) + 1
-=======
         pass
     def fit(self, x, y=None, *args, **kwargs):
         return 0
@@ -441,5 +33,4 @@
         return MockModel()
 
 class BaseArchitectDecoder:
-    pass
->>>>>>> ad7f7a2c
+    pass